/*
   Copyright 2009 William Hart, Andy Novocin

   This program is free software; you can redistribute it and/or modify it
   under the terms of the GNU General Public License as published by the
   Free Software Foundation; either version 2 of the License, or (at your
   option) any later version.

   This program is distributed in the hope that it will be useful, but WITHOUT
   ANY WARRANTY; without even the implied warranty of MERCHANTABILITY or
   FITNESS FOR A PARTICULAR PURPOSE.  See the GNU General Public License for
   more details.

   You should have received a copy of the GNU General Public License along
   with this program; see the file COPYING.  If not, write to the Free
   Software Foundation, Inc., 59 Temple Place - Suite 330, Boston, MA
   02111-1307, USA.
*/
/****************************************************************************

   F_mpz_LLL_wrapper.c: A program for navigating the various versions of LLL

*****************************************************************************/

#include <stdio.h>
#include <stdlib.h>
#include <string.h>
#include <math.h>
#include <time.h>
#include <float.h>
#include <sys/time.h>
#include <sys/resource.h>
#include <ctype.h>
#include <limits.h>
#include "gmp.h"
#include "flint.h"
#include "profiler.h"
#include "F_mpz_mat.h"
#include "F_mpz_LLL_helper.h"
#include "F_mpz_LLL_wrapper.h"
#include "F_mpz_LLL_fast_d.h"
#include "F_mpz_LLL_heuristic_mpfr.h"
#include "mpfr.h"
#include "mpfr_mat.h"
#include "d_mat.h"


/****************************************************************************

   The various Babai's: check_Babai, check_Babai_heuristic_d, check_Babai_heuristic

****************************************************************************/

<<<<<<< HEAD
#define PROFILE 1
=======
#define PROFILE 0
>>>>>>> aa346e8f

#if PROFILE
//LLL profiles are on, checking babai total, time spent updating B-- but not including the time in advanced babai which is totaled
   double babai_start, babai_stop;
   double babai_total = 0;

   double adv_babai_start, adv_babai_stop;
   double adv_babai_total = 0;

   double update_start, update_stop;
   double update_total = 0.0;

   double convert_start, convert_stop;
   double convert_total = 0.0;

   double inner_start, inner_stop;
   double inner_total = 0.0;

   double ldexp_start, ldexp_stop;
   double ldexp_total = 0.0;

   double hbabai_start, hbabai_stop;
   double hbabai_total = 0;

   double hadv_babai_start, hadv_babai_stop;
   double hadv_babai_total = 0;

   double hupdate_start, hupdate_stop;
   double hupdate_total = 0.0;

   double hconvert_start, hconvert_stop;
   double hconvert_total = 0.0;

   double hinner_start, hinner_stop;
   double hinner_total = 0.0;

   double hldexp_start, hldexp_stop;
   double hldexp_total = 0.0;

#endif


int check_Babai (int kappa, F_mpz_mat_t B, double **mu, double **r, double *s, 
       double **appB, int *expo, double **appSP, 
       int a, int zeros, int kappamax, int n)
{
   int i, j, k, test, aa, exponent;
   signed long xx;
   double tmp, rtmp;
   
   aa = (a > zeros) ? a : zeros + 1;
  
   ctt = (4*DELTA + 1)/5;
   halfplus = (4*ETA + .5)/5 ;
   onedothalfplus = 1.0+halfplus;

   long loops = 0;

   do
   {
      test = 0;

      loops++;
      if (loops > 2){
         return -1;
      }
            
      /* ************************************** */
      /* Step2: compute the GSO for stage kappa */
      /* ************************************** */
      
      for (j = aa; j < kappa; j++)
	   {	  
	      if (appSP[kappa][j] != appSP[kappa][j]) // if appSP[kappa][j] == NAN
	      {
#if PROFILE
   inner_start = get_cycle_counter();
#endif
	         appSP[kappa][j] = _d_vec_scalar_product(appB[kappa], appB[j], n);
#if PROFILE
   inner_stop = get_cycle_counter();
   inner_total = inner_total + inner_stop - inner_start;
#endif
	      }
	  	  
         if (j > zeros + 2)
	      {
	         tmp = mu[j][zeros+1] * r[kappa][zeros+1];
	         rtmp = appSP[kappa][j] - tmp;
	         for (k = zeros + 2; k < j - 1; k++)
		      {
		         tmp = mu[j][k] * r[kappa][k];
		         rtmp = rtmp - tmp;
		      }
	         tmp = mu[j][j-1] * r[kappa][j-1];
	         r[kappa][j] = rtmp - tmp;
         } else if (j == zeros+2)
	      {
	         tmp = mu[j][zeros+1] * r[kappa][zeros+1];
	         r[kappa][j] = appSP[kappa][j] - tmp;
	      } else r[kappa][j] = appSP[kappa][j];

	      mu[kappa][j] = r[kappa][j] / r[j][j];
      }
      
      /* **************************** */
      /* Step3--5: compute the X_j's  */
      /* **************************** */
      
      for (j = kappa - 1; j > zeros; j--)
	   {

	      /* test of the relaxed size-reduction condition */
	      tmp = fabs(mu[kappa][j]);
#if PROFILE
   ldexp_start = get_cycle_counter();
#endif
	      tmp = ldexp(tmp, expo[kappa] - expo[j]);
#if PROFILE
   ldexp_stop = get_cycle_counter();
   ldexp_total = ldexp_total + ldexp_stop - ldexp_start;
#endif	  
	      if (tmp > halfplus) 
	      {
	         test = 1; 
	         exponent = expo[j] - expo[kappa];
	      
	         /* we consider separately the cases X = +-1 */     
	         if (tmp <= onedothalfplus)   
		      {		  
		         if (mu[kappa][j] >= 0)   /* in this case, X is 1 */
               {
		            for (k = zeros + 1; k < j; k++)
			         {
			            tmp = ldexp (mu[j][k], exponent);
			            mu[kappa][k] =  mu[kappa][k] - tmp; 
			         }
#if PROFILE
   update_start = get_cycle_counter();
#endif
		            _F_mpz_vec_sub(B->rows[kappa], B->rows[kappa], B->rows[j], n);
#if PROFILE
   update_stop = get_cycle_counter();
   update_total = update_total + update_stop - update_start;
#endif
		  
		         } else          /* otherwise X is -1 */ 
               {
                  for (k=zeros+1; k<j; k++)
			         {
			            tmp = ldexp (mu[j][k], exponent);
			            mu[kappa][k] = mu[kappa][k] + tmp;
			         }
		      
#if PROFILE
   update_start = get_cycle_counter();
#endif
                  _F_mpz_vec_add(B->rows[kappa], B->rows[kappa], B->rows[j], n); 
#if PROFILE
   update_stop = get_cycle_counter();
   update_total = update_total + update_stop - update_start;
#endif
               }
		      } else   /* we must have |X| >= 2 */
		      {
#if PROFILE
   ldexp_start = get_cycle_counter();
#endif
		         tmp = ldexp (mu[kappa][j] , -exponent);
#if PROFILE
   ldexp_stop = get_cycle_counter();
   ldexp_total = ldexp_total + ldexp_stop - ldexp_start;
#endif
	            if ((tmp < (double) MAX_LONG) &&(tmp > (double) -MAX_LONG))  
		         {
		            tmp = rint (tmp); 
		      
		            for (k = zeros + 1; k < j; k++)
			         {
			            rtmp = tmp * mu[j][k];
#if PROFILE
   ldexp_start = get_cycle_counter();
#endif
			            rtmp = ldexp (rtmp, exponent);
#if PROFILE
   ldexp_stop = get_cycle_counter();
   ldexp_total = ldexp_total + ldexp_stop - ldexp_start;
#endif
			            mu[kappa][k] = mu[kappa][k] - rtmp;
			         }

		            xx = (long) tmp;
		      
                  if (xx > 0L)
                  { 
#if PROFILE
   update_start = get_cycle_counter();
#endif
                     _F_mpz_vec_submul_ui(B->rows[kappa], B->rows[j], n, (ulong) xx);  
#if PROFILE
   update_stop = get_cycle_counter();
   update_total = update_total + update_stop - update_start;
#endif
                  } else
                  {
#if PROFILE
   update_start = get_cycle_counter();
#endif
                     _F_mpz_vec_addmul_ui(B->rows[kappa], B->rows[j], n, (ulong) -xx);  
#if PROFILE
   update_stop = get_cycle_counter();
   update_total = update_total + update_stop - update_start;
#endif
                  } 
               } else
		         {
#if PROFILE
   ldexp_start = get_cycle_counter();
#endif
		            tmp = frexp(mu[kappa][j], &exponent); 
#if PROFILE
   ldexp_stop = get_cycle_counter();
   ldexp_total = ldexp_total + ldexp_stop - ldexp_start;
#endif
		            tmp = tmp * MAX_LONG;
		            xx = (long) tmp;
		            exponent += expo[kappa] - expo[j] - CPU_SIZE_1;

		            /* This case is extremely rare: never happened for me */
		            if (exponent <= 0) 
			         {
//                     printf("rare case kappa = %d, j = %d ******************************************************\n", kappa, j);
			            xx = xx << -exponent;
			            exponent = 0;
			  
			            if (xx > 0)
                     {
#if PROFILE
   update_start = get_cycle_counter();
#endif
                        _F_mpz_vec_submul_ui(B->rows[kappa], B->rows[j], n, xx);  
#if PROFILE
   update_stop = get_cycle_counter();
   update_total = update_total + update_stop - update_start;
#endif
                     } else
                     {
#if PROFILE
   update_start = get_cycle_counter();
#endif
                        _F_mpz_vec_addmul_ui(B->rows[kappa], B->rows[j], n, -xx);  
#if PROFILE
   update_stop = get_cycle_counter();
   update_total = update_total + update_stop - update_start;
#endif
                     }
              			    
			            for (k = zeros + 1; k < j; k++)
			            {
                        rtmp = ((double) xx) * mu[j][k];
#if PROFILE
   ldexp_start = get_cycle_counter();
#endif
			               rtmp = ldexp (rtmp, expo[j] - expo[kappa]);
#if PROFILE
   ldexp_stop = get_cycle_counter();
   ldexp_total = ldexp_total + ldexp_stop - ldexp_start;
#endif
			               mu[kappa][k] = mu[kappa][k] - rtmp;
			            }
			         } else
			         {
			            if (xx > 0)
                     {
#if PROFILE
   update_start = get_cycle_counter();
#endif
                        _F_mpz_vec_submul_2exp_ui(B->rows[kappa], B->rows[j], n, (ulong) xx, exponent);  
#if PROFILE
   update_stop = get_cycle_counter();
   update_total = update_total + update_stop - update_start;
#endif
                     } else
                     {
#if PROFILE
   update_start = get_cycle_counter();
#endif
                        _F_mpz_vec_addmul_2exp_ui(B->rows[kappa], B->rows[j], n, (ulong) -xx, exponent);  
#if PROFILE
   update_stop = get_cycle_counter();
   update_total = update_total + update_stop - update_start;
#endif
                     }
			            for (k = zeros + 1; k < j; k++)
			            {
			               rtmp = ((double) xx) * mu[j][k];
#if PROFILE
   ldexp_start = get_cycle_counter();
#endif
			               rtmp = ldexp (rtmp, exponent + expo[j] - expo[kappa]);
#if PROFILE
   ldexp_stop = get_cycle_counter();
   ldexp_total = ldexp_total + ldexp_stop - ldexp_start;
#endif
			               mu[kappa][k] = mu[kappa][k] - rtmp;
					      }
				      }	    
			      }
		      }
		   }
	   }

      if (test)   /* Anything happened? */
	   {
#if PROFILE
   convert_start = get_cycle_counter();
#endif
	      expo[kappa] = _F_mpz_vec_to_d_vec_2exp(appB[kappa], B->rows[kappa], n);
#if PROFILE
   convert_stop = get_cycle_counter();
   convert_total = convert_total + convert_stop - convert_start;
#endif
	      aa = zeros + 1;
	      for (i = zeros + 1; i <= kappa; i++) 
	         appSP[kappa][i] = NAN;//0.0/0.0;
	      for (i = kappa + 1; i <= kappamax; i++) 
	         appSP[i][kappa] = NAN;//0.0/0.0;
	   }
   } while (test);

   if (appSP[kappa][kappa] != appSP[kappa][kappa]) 
   {
#if PROFILE
   inner_start = get_cycle_counter();
#endif
      appSP[kappa][kappa] = _d_vec_norm(appB[kappa], n);
#if PROFILE
   inner_stop = get_cycle_counter();
   inner_total = inner_total + inner_stop - inner_start;
#endif
   }
   s[zeros + 1] = appSP[kappa][kappa];
  
   for (k = zeros + 1; k < kappa - 1; k++)
   {
      tmp = mu[kappa][k] * r[kappa][k];
      s[k+1] = s[k] - tmp;
   }

   return 0;
}

int check_Babai_heuristic_d (int kappa, F_mpz_mat_t B, double **mu, double **r, double *s, 
       double **appB, int *expo, double **appSP, 
       int a, int zeros, int kappamax, int n)
//-----------------------------
{
   int i, j, k, test, aa, exponent;
   signed long xx;
   double tmp, rtmp;
   
   aa = (a > zeros) ? a : zeros + 1;
  
   ctt = (4*DELTA + 1)/5;
   halfplus = (4*ETA + .5)/5 ;
   onedothalfplus = 1.0+halfplus;


   int loops = 0;

   do
   {
      test = 0;
            
      loops++;
      if (loops > 10)
         return -1;

      /* ************************************** */
      /* Step2: compute the GSO for stage kappa */
      /* ************************************** */
      
      for (j = aa; j < kappa; j++)
	   {	  
	      if (appSP[kappa][j] != appSP[kappa][j]) // if appSP[kappa][j] == NAN
	      {
#if PROFILE
   hinner_start = get_cycle_counter();
#endif
//### This is different -----
            appSP[kappa][j] = heuristic_scalar_product(appB[kappa], appB[j], n, B, kappa, j, expo[kappa]+expo[j]);
//---------------------------
#if PROFILE
   hinner_stop = get_cycle_counter();
   hinner_total = hinner_total + hinner_stop - hinner_start;
#endif
         }
	  	  
         if (j > zeros + 2)
	      {
	         tmp = mu[j][zeros+1] * r[kappa][zeros+1];
	         rtmp = appSP[kappa][j] - tmp;
	         for (k = zeros + 2; k < j - 1; k++)
		      {
		         tmp = mu[j][k] * r[kappa][k];
		         rtmp = rtmp - tmp;
		      }
	         tmp = mu[j][j-1] * r[kappa][j-1];
	         r[kappa][j] = rtmp - tmp;
         } else if (j == zeros+2)
	      {
	         tmp = mu[j][zeros+1] * r[kappa][zeros+1];
	         r[kappa][j] = appSP[kappa][j] - tmp;
	      } else r[kappa][j] = appSP[kappa][j];

	      mu[kappa][j] = r[kappa][j] / r[j][j];
      }
      
      /* **************************** */
      /* Step3--5: compute the X_j's  */
      /* **************************** */
      
      for (j = kappa - 1; j > zeros; j--)
	   {

	      /* test of the relaxed size-reduction condition */
	      tmp = fabs(mu[kappa][j]);
#if PROFILE
   hldexp_start = get_cycle_counter();
#endif
	      tmp = ldexp(tmp, expo[kappa] - expo[j]);
#if PROFILE
   hldexp_stop = get_cycle_counter();
   hldexp_total = hldexp_total + hldexp_stop - hldexp_start;
#endif
	  
	      if (tmp > halfplus) 
	      {
	         test = 1; 
	         exponent = expo[j] - expo[kappa];
	      
	         /* we consider separately the cases X = +-1 */     
	         if (tmp <= onedothalfplus)   
		      {		  
		         if (mu[kappa][j] >= 0)   /* in this case, X is 1 */
               {
		            for (k = zeros + 1; k < j; k++)
			         {
#if PROFILE
   hldexp_start = get_cycle_counter();
#endif
			            tmp = ldexp (mu[j][k], exponent);
#if PROFILE
   hldexp_stop = get_cycle_counter();
   hldexp_total = hldexp_total + hldexp_stop - hldexp_start;
#endif
			            mu[kappa][k] =  mu[kappa][k] - tmp; 
			         }
#if PROFILE
   hupdate_start = get_cycle_counter();
#endif		      
		            _F_mpz_vec_sub(B->rows[kappa], B->rows[kappa], B->rows[j], n);
#if PROFILE
   hupdate_stop = get_cycle_counter();
   hupdate_total = hupdate_total + hupdate_stop - hupdate_start;
#endif		  
		         } else          /* otherwise X is -1 */ 
               {
                  for (k=zeros+1; k<j; k++)
			         {
#if PROFILE
   hldexp_start = get_cycle_counter();
#endif
			            tmp = ldexp (mu[j][k], exponent);
#if PROFILE
   hldexp_stop = get_cycle_counter();
   hldexp_total = hldexp_total + hldexp_stop - hldexp_start;
#endif
			            mu[kappa][k] = mu[kappa][k] + tmp;
			         }

#if PROFILE
   hupdate_start = get_cycle_counter();
#endif		      
                  _F_mpz_vec_add(B->rows[kappa], B->rows[kappa], B->rows[j], n); 
#if PROFILE
   hupdate_stop = get_cycle_counter();
   hupdate_total = hupdate_total + hupdate_stop - hupdate_start;
#endif
               }
		      } else   /* we must have |X| >= 2 */
		      {
#if PROFILE
   hldexp_start = get_cycle_counter();
#endif
		         tmp = ldexp (mu[kappa][j] , -exponent);
#if PROFILE
   hldexp_stop = get_cycle_counter();
   hldexp_total = hldexp_total + hldexp_stop - hldexp_start;
#endif

	            if ((tmp < (double) MAX_LONG) &&(tmp > (double) -MAX_LONG))  
		         {
		            tmp = rint (tmp); 
		      
		            for (k = zeros + 1; k < j; k++)
			         {
			            rtmp = tmp * mu[j][k];
#if PROFILE
   hldexp_start = get_cycle_counter();
#endif
			            rtmp = ldexp (rtmp, exponent);
#if PROFILE
   hldexp_stop = get_cycle_counter();
   hldexp_total = hldexp_total + hldexp_stop - hldexp_start;
#endif
			            mu[kappa][k] = mu[kappa][k] - rtmp;
			         }

		            xx = (long) tmp;
		      
                  if (xx > 0L)
                  { 
#if PROFILE
   hupdate_start = get_cycle_counter();
#endif
                     _F_mpz_vec_submul_ui(B->rows[kappa], B->rows[j], n, (ulong) xx);  
#if PROFILE
   hupdate_stop = get_cycle_counter();
   hupdate_total = hupdate_total + hupdate_stop - hupdate_start;
#endif
                  } else
                  {
#if PROFILE
   hupdate_start = get_cycle_counter();
#endif
                     _F_mpz_vec_addmul_ui(B->rows[kappa], B->rows[j], n, (ulong) -xx);  
#if PROFILE
   hupdate_stop = get_cycle_counter();
   hupdate_total = hupdate_total + hupdate_stop - hupdate_start;
#endif
                  } 
               } else
		         {
#if PROFILE
   hldexp_start = get_cycle_counter();
#endif
		            tmp = frexp(mu[kappa][j], &exponent); 
#if PROFILE
   hldexp_stop = get_cycle_counter();
   hldexp_total = hldexp_total + hldexp_stop - hldexp_start;
#endif
		            tmp = tmp * MAX_LONG;
		            xx = (long) tmp;
		            exponent += expo[kappa] - expo[j] - CPU_SIZE_1;

		            /* This case is extremely rare: never happened for me */
		            if (exponent <= 0) 
			         {
			            xx = xx << -exponent;
			            exponent = 0;
			  
			            if (xx > 0)
                     {
#if PROFILE
   hupdate_start = get_cycle_counter();
#endif
                        _F_mpz_vec_submul_ui(B->rows[kappa], B->rows[j], n, xx);  
#if PROFILE
   hupdate_stop = get_cycle_counter();
   hupdate_total = hupdate_total + hupdate_stop - hupdate_start;
#endif
                     } else
                     {
#if PROFILE
   hupdate_start = get_cycle_counter();
#endif
                        _F_mpz_vec_addmul_ui(B->rows[kappa], B->rows[j], n, -xx);  
#if PROFILE
   hupdate_stop = get_cycle_counter();
   hupdate_total = hupdate_total + hupdate_stop - hupdate_start;
#endif
                     }
              			    
			            for (k = zeros + 1; k < j; k++)
			            {
                        rtmp = ((double) xx) * mu[j][k];
#if PROFILE
   hldexp_start = get_cycle_counter();
#endif
			               rtmp = ldexp (rtmp, expo[j] - expo[kappa]);
#if PROFILE
   hldexp_stop = get_cycle_counter();
   hldexp_total = hldexp_total + hldexp_stop - hldexp_start;
#endif
			               mu[kappa][k] = mu[kappa][k] - rtmp;
			            }
			         } else
			         {
			            if (xx > 0)
                     {
#if PROFILE
   hupdate_start = get_cycle_counter();
#endif
                        _F_mpz_vec_submul_2exp_ui(B->rows[kappa], B->rows[j], n, (ulong) xx, exponent);  
#if PROFILE
   hupdate_stop = get_cycle_counter();
   hupdate_total = hupdate_total + hupdate_stop - hupdate_start;
#endif
                     } else
                     {
#if PROFILE
   hupdate_start = get_cycle_counter();
#endif
                        _F_mpz_vec_addmul_2exp_ui(B->rows[kappa], B->rows[j], n, (ulong) -xx, exponent);  
#if PROFILE
   hupdate_stop = get_cycle_counter();
   hupdate_total = hupdate_total + hupdate_stop - hupdate_start;
#endif
                     }
			            for (k = zeros + 1; k < j; k++)
			            {
			               rtmp = ((double) xx) * mu[j][k];
#if PROFILE
   hldexp_start = get_cycle_counter();
#endif
			               rtmp = ldexp (rtmp, exponent + expo[j] - expo[kappa]);
#if PROFILE
   hldexp_stop = get_cycle_counter();
   hldexp_total = hldexp_total + hldexp_stop - hldexp_start;
#endif
			               mu[kappa][k] = mu[kappa][k] - rtmp;
					      }
				      }	    
			      }
		      }
		   }
	   }

      if (test)   /* Anything happened? */
	   {
#if PROFILE
   hconvert_start = get_cycle_counter();
#endif
	      expo[kappa] = _F_mpz_vec_to_d_vec_2exp(appB[kappa], B->rows[kappa], n);
#if PROFILE
   hconvert_stop = get_cycle_counter();
   hconvert_total = hconvert_total + hconvert_stop - hconvert_start;
#endif
	      aa = zeros + 1;
	      for (i = zeros + 1; i <= kappa; i++) 
	         appSP[kappa][i] = NAN;//0.0/0.0;
	      for (i = kappa + 1; i <= kappamax; i++) 
	         appSP[i][kappa] = NAN;//0.0/0.0;
	   }
   } while (test);

   if (appSP[kappa][kappa] != appSP[kappa][kappa]) 
   {
//### This is different -------
#if PROFILE
   hinner_start = get_cycle_counter();
#endif
      appSP[kappa][kappa] = _d_vec_norm(appB[kappa], n);
#if PROFILE
   hinner_stop = get_cycle_counter();
   hinner_total = hinner_total + hinner_stop - hinner_start;
#endif
//-----------------------------
   }
   s[zeros + 1] = appSP[kappa][kappa];
  
   for (k = zeros + 1; k < kappa - 1; k++)
   {
      tmp = mu[kappa][k] * r[kappa][k];
      s[k+1] = s[k] - tmp;
   }

   return 0;
}

int check_Babai_heuristic(int kappa, F_mpz_mat_t B, __mpfr_struct **mu, __mpfr_struct **r, __mpfr_struct *s, 
       __mpfr_struct **appB, __mpfr_struct **appSP, 
       int a, int zeros, int kappamax, int n, mpfr_t tmp, mpfr_t rtmp, mp_prec_t prec)
{
   int i, j, k, test, aa, exponent;
   signed long xx;
   F_mpz_t ztmp, X;
   F_mpz_init(ztmp);
   F_mpz_init(X);
   
   aa = (a > zeros) ? a : zeros + 1;
  
   ctt = (4*DELTA + 1)/5;
   halfplus = (4*ETA + .5)/5 ;
   onedothalfplus = 1.0+halfplus;

   long loops = 0;

   do
   {
      test = 0;
      loops++;
      if (loops > 20)
         return -1;

      /* ************************************** */
      /* Step2: compute the GSO for stage kappa */
      /* ************************************** */
      
      for (j = aa; j < kappa; j++)
	   {	  
	      if ( mpfr_nan_p(appSP[kappa] + j) ) // if appSP[kappa] + j == NAN
	      {
            if (!(_mpfr_vec_scalar_product2(appSP[kappa] + j, appB[kappa], appB[j], n, prec) ) ){
//In this case a heuristic told us that some cancelation probably happened so we just compute the scalar product at full precision
               _F_mpz_vec_scalar_product(ztmp, B->rows[kappa], B->rows[j], n);
               F_mpz_get_mpfr(appSP[kappa] + j, ztmp);
            }
	      }
         if (j > zeros + 2)
	      {
	         mpfr_mul(tmp, mu[j] + zeros + 1, r[kappa] + zeros + 1, GMP_RNDN);
	         mpfr_sub(rtmp, appSP[kappa] + j, tmp, GMP_RNDN);
	         for (k = zeros + 2; k < j - 1; k++)
		      {
		         mpfr_mul(tmp, mu[j] + k, r[kappa] + k, GMP_RNDN);
		         mpfr_sub(rtmp, rtmp, tmp, GMP_RNDN);
		      }
	         mpfr_mul(tmp, mu[j] + j - 1, r[kappa] + j - 1, GMP_RNDN);
	         mpfr_sub(r[kappa] + j, rtmp, tmp, GMP_RNDN);
         } else if (j == zeros+2)
	      {
	         mpfr_mul(tmp, mu[j] + zeros + 1, r[kappa] + zeros + 1, GMP_RNDN);
	         mpfr_sub(r[kappa] + j, appSP[kappa] + j, tmp, GMP_RNDN);
	      } else mpfr_set(r[kappa] + j, appSP[kappa] + j, GMP_RNDN);

	      mpfr_div(mu[kappa] + j, r[kappa] + j, r[j] + j, GMP_RNDN);
      }
      
      /* **************************** */
      /* Step3--5: compute the X_j's  */
      /* **************************** */
      
      for (j = kappa - 1; j > zeros; j--)
	   {
	      /* test of the relaxed size-reduction condition */
         mpfr_abs(tmp, mu[kappa] + j, GMP_RNDN); 
	  
	      if ( mpfr_cmp_d(tmp, halfplus) > 0) 
	      {
	         test = 1; 
	      
	         /* we consider separately the cases X = +-1 */     
	         if (mpfr_cmp_d(tmp, onedothalfplus) <= 0)   
		      {
               int sgn = mpfr_sgn(mu[kappa] + j);		  
		         if (sgn >= 0)   /* in this case, X is 1 */
               {
		            for (k = zeros + 1; k < j; k++)
			         {
                     mpfr_sub(mu[kappa] + k, mu[kappa] + k, mu[j] + k, GMP_RNDN);
			         }
		      
		            _F_mpz_vec_sub(B->rows[kappa], B->rows[kappa], B->rows[j], n);
		  
		         } else          /* otherwise X is -1 */ 
               {
                  for (k=zeros+1; k<j; k++)
			         {
			            mpfr_add(mu[kappa] + k, mu[kappa] + k, mu[j] + k, GMP_RNDN);
			         }
		      
                  _F_mpz_vec_add(B->rows[kappa], B->rows[kappa], B->rows[j], n); 
               }
		      } else   /* we must have |X| >= 2 */
		      {
               mpfr_round(tmp, mu[kappa] + j);
		         for (k = zeros + 1; k < j; k++)
			      {
			         mpfr_mul(rtmp, tmp, mu[j] + k, GMP_RNDN);
			         mpfr_sub(mu[kappa] + k, mu[kappa] + k, rtmp, GMP_RNDN);
			      }

	            if (mpfr_get_exp(tmp) < CPU_SIZE_1 - 2)  
		         {
                  /* X is stored in a long signed int */
                  xx = mpfr_get_si(tmp, GMP_RNDN);		      
                  if (xx > 0L)
                  { 
                     _F_mpz_vec_submul_ui(B->rows[kappa], B->rows[j], n, (ulong) xx);  
                  } else
                  {
                     _F_mpz_vec_addmul_ui(B->rows[kappa], B->rows[j], n, (ulong) -xx);  
                  } 
               } else
		         {
                  exponent = F_mpz_set_mpfr_2exp(ztmp, tmp);
                  if (exponent <= 0){
                     F_mpz_div_2exp(ztmp, ztmp, -exponent);
                     _F_mpz_vec_submul_F_mpz(B->rows[kappa], B->rows[j], n, ztmp);
                  }
                  else{
                     _F_mpz_vec_submul_2exp_F_mpz(B->rows[kappa], B->rows[j], n, ztmp, exponent);
                  }
			      }
		      }
		   }
	   }

      if (test)   /* Anything happened? */
	   {
	      _F_mpz_vec_to_mpfr_vec(appB[kappa], B->rows[kappa], n);
	      aa = zeros + 1;
	      for (i = zeros + 1; i <= kappa; i++) 
	         mpfr_set_nan(appSP[kappa] + i);//0.0/0.0;
	      for (i = kappa + 1; i <= kappamax; i++) 
	         mpfr_set_nan(appSP[i] + kappa);//0.0/0.0;
	   }
   } while (test);




   if (mpfr_nan_p(appSP[kappa] + kappa)) 
   {
      _mpfr_vec_norm2(appSP[kappa] + kappa, appB[kappa], n, prec);
   }

   mpfr_set(s + zeros + 1, appSP[kappa] + kappa, GMP_RNDN);

   for (k = zeros + 1; k < kappa - 1; k++)
   {
      mpfr_mul( tmp, mu[kappa] + k, r[kappa] + k, GMP_RNDN);
      mpfr_sub( s + k + 1, s + k, tmp, GMP_RNDN);
   }
   mpfr_set(r[kappa] + kappa, s + kappa - 1, GMP_RNDN);

   F_mpz_clear(ztmp);
   F_mpz_clear(X);

   return 0;
}

int advance_check_Babai (int cur_kappa, int kappa, F_mpz_mat_t B, double **mu, double **r, double *s, 
       double **appB, int *expo, double **appSP, 
       int a, int zeros, int kappamax, int n)
{
   int i, j, k, test, aa, exponent;
   signed long xx;
   ulong temp_expo;
   double tmp, rtmp;
   
   aa = (a > zeros) ? a : zeros + 1;
  
   ctt = (4*DELTA + 1)/5;
   halfplus = (4*ETA + .5)/5 ;
   onedothalfplus = 1.0+halfplus;

   long loops = 0;

   do
   {
      test = 0;

      loops++;
      if (loops > 5){
         return -1;
      }
            
      /* ************************************** */
      /* Step2: compute the GSO for stage kappa */
      /* ************************************** */
      
      for (j = aa; j < cur_kappa; j++)
	   {	  
	      if (appSP[kappa][j] != appSP[kappa][j]) // if appSP[kappa][j] == NAN
	      {
	         appSP[kappa][j] = _d_vec_scalar_product(appB[kappa], appB[j], n);
	      }
	  	  
         if (j > zeros + 2)
	      {
	         tmp = mu[j][zeros+1] * r[kappa][zeros+1];
	         rtmp = appSP[kappa][j] - tmp;
	         for (k = zeros + 2; k < j - 1; k++)
		      {
		         tmp = mu[j][k] * r[kappa][k];
		         rtmp = rtmp - tmp;
		      }
	         tmp = mu[j][j-1] * r[kappa][j-1];
	         r[kappa][j] = rtmp - tmp;
         } else if (j == zeros+2)
	      {
	         tmp = mu[j][zeros+1] * r[kappa][zeros+1];
	         r[kappa][j] = appSP[kappa][j] - tmp;
	      } else r[kappa][j] = appSP[kappa][j];

	      mu[kappa][j] = r[kappa][j] / r[j][j];
      }
      
      /* **************************** */
      /* Step3--5: compute the X_j's  */
      /* **************************** */
      for (j = cur_kappa - 1; j > zeros; j--)
	   {

	      /* test of the relaxed size-reduction condition */
	      tmp = fabs(mu[kappa][j]);
	      tmp = ldexp(tmp, expo[kappa] - expo[j]);
	  
	      if (tmp > halfplus) 
	      {
	         test = 1; 
	         exponent = expo[j] - expo[kappa];
	      
	         /* we consider separately the cases X = +-1 */     
	         if (tmp <= onedothalfplus)   
		      {		  
		         if (mu[kappa][j] >= 0)   /* in this case, X is 1 */
               {
		            for (k = zeros + 1; k < j; k++)
			         {
			            tmp = ldexp (mu[j][k], exponent);
			            mu[kappa][k] =  mu[kappa][k] - tmp; 
			         }
		      
		            _F_mpz_vec_sub(B->rows[kappa], B->rows[kappa], B->rows[j], n);
		  
		         } else          /* otherwise X is -1 */ 
               {
                  for (k=zeros+1; k<j; k++)
			         {
			            tmp = ldexp (mu[j][k], exponent);
			            mu[kappa][k] = mu[kappa][k] + tmp;
			         }
		      
                  _F_mpz_vec_add(B->rows[kappa], B->rows[kappa], B->rows[j], n); 
               }
		      } else   /* we must have |X| >= 2 */
		      {
		         tmp = ldexp (mu[kappa][j] , -exponent);

	            if ((tmp < (double) MAX_LONG) &&(tmp > (double) -MAX_LONG))  
		         {
		            tmp = rint (tmp); 
		      
		            for (k = zeros + 1; k < j; k++)
			         {
			            rtmp = tmp * mu[j][k];
			            rtmp = ldexp (rtmp, exponent);
			            mu[kappa][k] = mu[kappa][k] - rtmp;
			         }

		            xx = (long) tmp;
		      
                  if (xx > 0L)
                  { 
                     _F_mpz_vec_submul_ui(B->rows[kappa], B->rows[j], n, (ulong) xx);  
                  } else
                  {
                     _F_mpz_vec_addmul_ui(B->rows[kappa], B->rows[j], n, (ulong) -xx);  
                  } 
               } else
		         {
		            tmp = frexp(mu[kappa][j], &exponent); 
		            tmp = tmp * MAX_LONG;
		            xx = (long) tmp;
		            exponent += expo[kappa] - expo[j] - CPU_SIZE_1;

		            /* This case is extremely rare: never happened for me */
		            if (exponent <= 0) 
			         {
//                     printf("rare case kappa = %d, j = %d ******************************************************\n", kappa, j);
			            xx = xx << -exponent;
			            exponent = 0;
			  
			            if (xx > 0)
                     {
                        _F_mpz_vec_submul_ui(B->rows[kappa], B->rows[j], n, xx);  
                     } else
                     {
                        _F_mpz_vec_addmul_ui(B->rows[kappa], B->rows[j], n, -xx);  
                     }
              			    
			            for (k = zeros + 1; k < j; k++)
			            {
                        rtmp = ((double) xx) * mu[j][k];
			               rtmp = ldexp (rtmp, expo[j] - expo[kappa]);
			               mu[kappa][k] = mu[kappa][k] - rtmp;
			            }
			         } else
			         {
			            if (xx > 0)
                     {
                        _F_mpz_vec_submul_2exp_ui(B->rows[kappa], B->rows[j], n, (ulong) xx, exponent);  
                     } else
                     {
                        _F_mpz_vec_addmul_2exp_ui(B->rows[kappa], B->rows[j], n, (ulong) -xx, exponent);  
                     }
			            for (k = zeros + 1; k < j; k++)
			            {
			               rtmp = ((double) xx) * mu[j][k];
			               rtmp = ldexp (rtmp, exponent + expo[j] - expo[kappa]);
			               mu[kappa][k] = mu[kappa][k] - rtmp;
					      }
				      }	    
			      }
		      }
		   }
	   }

      if (test == 1)   /* Anything happened? */
	   {
	      expo[kappa] = _F_mpz_vec_to_d_vec_2exp(appB[kappa], B->rows[kappa], n);
	      aa = zeros + 1;
	      for (i = zeros + 1; i <= cur_kappa; i++) 
	         appSP[kappa][i] = NAN;//0.0/0.0;
	      for (i = cur_kappa + 1; i <= kappamax; i++) 
	         appSP[i][kappa] = NAN;//0.0/0.0;
	   }
      else
      {
         for (i = zeros + 1; i <= cur_kappa; i++)
            appSP[kappa][i] = NAN;
      }
   } while (test == 1);

//   if (appSP[kappa][kappa] != appSP[kappa][kappa]) 
//   {
//      appSP[kappa][kappa] = _d_vec_norm(appB[kappa], n);
//   }
//   s[zeros + 1] = appSP[kappa][kappa];
  
//   for (k = zeros + 1; k < kappa - 1; k++)
//   {
//      tmp = mu[kappa][k] * r[kappa][k];
//      s[k+1] = s[k] - tmp;
//   }
   if (test == 0)
      return 0;
   else
      return -2;
}

int advance_check_Babai_heuristic_d (int cur_kappa, int kappa, F_mpz_mat_t B, double **mu, double **r, double *s, 
       double **appB, int *expo, double **appSP, 
       int a, int zeros, int kappamax, int n)
//-----------------------------
{
   int i, j, k, test, aa, exponent;
   signed long xx;
   ulong temp_expo;
   double tmp, rtmp;
   
   aa = (a > zeros) ? a : zeros + 1;

   ctt = (4*DELTA + 1)/5;
   halfplus = (4*ETA + .5)/5 ;
   onedothalfplus = 1.0+halfplus;


   int loops = 0;

   do
   {
      test = 0;
            
      loops++;
      if (loops > 3)
         return -1;

      /* ************************************** */
      /* Step2: compute the GSO for stage kappa */
      /* ************************************** */
      
      for (j = aa; j < cur_kappa; j++)
	   {	  
	      if (appSP[kappa][j] != appSP[kappa][j]) // if appSP[kappa][j] == NAN
	      {
//### This is different -----
            appSP[kappa][j] = heuristic_scalar_product(appB[kappa], appB[j], n, B, kappa, j, expo[kappa]+expo[j]);
//---------------------------
         }
	  	  
         if (j > zeros + 2)
	      {
	         tmp = mu[j][zeros+1] * r[kappa][zeros+1];
	         rtmp = appSP[kappa][j] - tmp;
	         for (k = zeros + 2; k < j - 1; k++)
		      {
		         tmp = mu[j][k] * r[kappa][k];
		         rtmp = rtmp - tmp;
		      }
	         tmp = mu[j][j-1] * r[kappa][j-1];
	         r[kappa][j] = rtmp - tmp;
         } else if (j == zeros+2)
	      {
	         tmp = mu[j][zeros+1] * r[kappa][zeros+1];
	         r[kappa][j] = appSP[kappa][j] - tmp;
	      } else r[kappa][j] = appSP[kappa][j];

	      mu[kappa][j] = r[kappa][j] / r[j][j];
      }
      
      /* **************************** */
      /* Step3--5: compute the X_j's  */
      /* **************************** */
      
      for (j = cur_kappa - 1; j > zeros; j--)
	   {

	      /* test of the relaxed size-reduction condition */
	      tmp = fabs(mu[kappa][j]);
	      tmp = ldexp(tmp, expo[kappa] - expo[j]);
	  
	      if (tmp > halfplus) 
	      {
	         test = 1; 
	         exponent = expo[j] - expo[kappa];
	      
	         /* we consider separately the cases X = +-1 */     
	         if (tmp <= onedothalfplus)   
		      {		  
		         if (mu[kappa][j] >= 0)   /* in this case, X is 1 */
               {
		            for (k = zeros + 1; k < j; k++)
			         {
			            tmp = ldexp (mu[j][k], exponent);
			            mu[kappa][k] =  mu[kappa][k] - tmp; 
			         }
		      
		            _F_mpz_vec_sub(B->rows[kappa], B->rows[kappa], B->rows[j], n);
		  
		         } else          /* otherwise X is -1 */ 
               {
                  for (k=zeros+1; k<j; k++)
			         {
			            tmp = ldexp (mu[j][k], exponent);
			            mu[kappa][k] = mu[kappa][k] + tmp;
			         }
		      
                  _F_mpz_vec_add(B->rows[kappa], B->rows[kappa], B->rows[j], n); 
               }
		      } else   /* we must have |X| >= 2 */
		      {
		         tmp = ldexp (mu[kappa][j] , -exponent);

	            if ((tmp < (double) MAX_LONG) &&(tmp > (double) -MAX_LONG))  
		         {
		            tmp = rint (tmp); 
		      
		            for (k = zeros + 1; k < j; k++)
			         {
			            rtmp = tmp * mu[j][k];
			            rtmp = ldexp (rtmp, exponent);
			            mu[kappa][k] = mu[kappa][k] - rtmp;
			         }

		            xx = (long) tmp;
		      
                  if (xx > 0L)
                  { 
                     _F_mpz_vec_submul_ui(B->rows[kappa], B->rows[j], n, (ulong) xx);  
                  } else
                  {
                     _F_mpz_vec_addmul_ui(B->rows[kappa], B->rows[j], n, (ulong) -xx);  
                  } 
               } else
		         {
		            tmp = frexp(mu[kappa][j], &exponent); 
		            tmp = tmp * MAX_LONG;
		            xx = (long) tmp;
		            exponent += expo[kappa] - expo[j] - CPU_SIZE_1;

		            /* This case is extremely rare: never happened for me */
		            if (exponent <= 0) 
			         {
			            xx = xx << -exponent;
			            exponent = 0;
			  
			            if (xx > 0)
                     {
                        _F_mpz_vec_submul_ui(B->rows[kappa], B->rows[j], n, xx);  
                     } else
                     {
                        _F_mpz_vec_addmul_ui(B->rows[kappa], B->rows[j], n, -xx);  
                     }
              			    
			            for (k = zeros + 1; k < j; k++)
			            {
                        rtmp = ((double) xx) * mu[j][k];
			               rtmp = ldexp (rtmp, expo[j] - expo[kappa]);
			               mu[kappa][k] = mu[kappa][k] - rtmp;
			            }
			         } else
			         {
			            if (xx > 0)
                     {
                        _F_mpz_vec_submul_2exp_ui(B->rows[kappa], B->rows[j], n, (ulong) xx, exponent);  
                     } else
                     {
                        _F_mpz_vec_addmul_2exp_ui(B->rows[kappa], B->rows[j], n, (ulong) -xx, exponent);  
                     }
			            for (k = zeros + 1; k < j; k++)
			            {
			               rtmp = ((double) xx) * mu[j][k];
			               rtmp = ldexp (rtmp, exponent + expo[j] - expo[kappa]);
			               mu[kappa][k] = mu[kappa][k] - rtmp;
					      }
				      }	    
			      }
		      }
		   }
	   }

      if (test == 1)   /* Anything happened? */
	   {
	      expo[kappa] = _F_mpz_vec_to_d_vec_2exp(appB[kappa], B->rows[kappa], n);
	      aa = zeros + 1;
	      for (i = zeros + 1; i <= cur_kappa; i++) 
	         appSP[kappa][i] = NAN;//0.0/0.0;
	      for (i = cur_kappa + 1; i <= kappamax; i++) 
	         appSP[i][kappa] = NAN;//0.0/0.0;
	   }
      else
      {
         for (i = zeros + 1; i <= cur_kappa; i++)
            appSP[kappa][i] = NAN;
      }
   } while (test == 1);

//   if (appSP[kappa][kappa] != appSP[kappa][kappa]) 
//   {
//### This is different -------
//      appSP[kappa][kappa] = _d_vec_norm(appB[kappa], n);
//-----------------------------
//   }
/*   s[zeros + 1] = appSP[kappa][kappa];
  
   for (k = zeros + 1; k < kappa - 1; k++)
   {
      tmp = mu[kappa][k] * r[kappa][k];
      s[k+1] = s[k] - tmp;
   }
*/
   if (test == 0)
      return 0;
   else
      return -2;
}

int advance_check_Babai_heuristic(int cur_kappa, int kappa, F_mpz_mat_t B, __mpfr_struct **mu, __mpfr_struct **r, __mpfr_struct *s, 
       __mpfr_struct **appB, __mpfr_struct **appSP, 
       int a, int zeros, int kappamax, int n, mpfr_t tmp, mpfr_t rtmp, mp_prec_t prec)
{
   int i, j, k, test, aa, exponent;
   signed long xx;
   F_mpz_t ztmp, X;
   F_mpz_init(ztmp);
   F_mpz_init(X);
   
   aa = (a > zeros) ? a : zeros + 1;
  
   ctt = (4*DELTA + 1)/5;
   halfplus = (4*ETA + .5)/5 ;
   onedothalfplus = 1.0+halfplus;

   long loops = 0;

   do
   {
      test = 0;
      loops++;
      if (loops > 20)
         return -1;

      /* ************************************** */
      /* Step2: compute the GSO for stage kappa */
      /* ************************************** */
      
      for (j = aa; j < cur_kappa; j++)
	   {	  
	      if ( mpfr_nan_p(appSP[kappa] + j) ) // if appSP[kappa] + j == NAN
	      {
            if (!(_mpfr_vec_scalar_product2(appSP[kappa] + j, appB[kappa], appB[j], n, prec) ) ){
//In this case a heuristic told us that some cancelation probably happened so we just compute the scalar product at full precision
               _F_mpz_vec_scalar_product(ztmp, B->rows[kappa], B->rows[j], n);
               F_mpz_get_mpfr(appSP[kappa] + j, ztmp);
            }
	      }
         if (j > zeros + 2)
	      {
	         mpfr_mul(tmp, mu[j] + zeros + 1, r[kappa] + zeros + 1, GMP_RNDN);
	         mpfr_sub(rtmp, appSP[kappa] + j, tmp, GMP_RNDN);
	         for (k = zeros + 2; k < j - 1; k++)
		      {
		         mpfr_mul(tmp, mu[j] + k, r[kappa] + k, GMP_RNDN);
		         mpfr_sub(rtmp, rtmp, tmp, GMP_RNDN);
		      }
	         mpfr_mul(tmp, mu[j] + j - 1, r[kappa] + j - 1, GMP_RNDN);
	         mpfr_sub(r[kappa] + j, rtmp, tmp, GMP_RNDN);
         } else if (j == zeros+2)
	      {
	         mpfr_mul(tmp, mu[j] + zeros + 1, r[kappa] + zeros + 1, GMP_RNDN);
	         mpfr_sub(r[kappa] + j, appSP[kappa] + j, tmp, GMP_RNDN);
	      } else mpfr_set(r[kappa] + j, appSP[kappa] + j, GMP_RNDN);

	      mpfr_div(mu[kappa] + j, r[kappa] + j, r[j] + j, GMP_RNDN);
      }
      
      /* **************************** */
      /* Step3--5: compute the X_j's  */
      /* **************************** */
      
      for (j = cur_kappa - 1; j > zeros; j--)
	   {
	      /* test of the relaxed size-reduction condition */
         mpfr_abs(tmp, mu[kappa] + j, GMP_RNDN); 
	  
	      if ( mpfr_cmp_d(tmp, halfplus) > 0) 
	      {
	         test = 1; 
	      
	         /* we consider separately the cases X = +-1 */     
	         if (mpfr_cmp_d(tmp, onedothalfplus) <= 0)   
		      {
               int sgn = mpfr_sgn(mu[kappa] + j);		  
		         if (sgn >= 0)   /* in this case, X is 1 */
               {
		            for (k = zeros + 1; k < j; k++)
			         {
                     mpfr_sub(mu[kappa] + k, mu[kappa] + k, mu[j] + k, GMP_RNDN);
			         }
		      
		            _F_mpz_vec_sub(B->rows[kappa], B->rows[kappa], B->rows[j], n);
		  
		         } else          /* otherwise X is -1 */ 
               {
                  for (k=zeros+1; k<j; k++)
			         {
			            mpfr_add(mu[kappa] + k, mu[kappa] + k, mu[j] + k, GMP_RNDN);
			         }
		      
                  _F_mpz_vec_add(B->rows[kappa], B->rows[kappa], B->rows[j], n); 
               }
		      } else   /* we must have |X| >= 2 */
		      {
               mpfr_round(tmp, mu[kappa] + j);
		         for (k = zeros + 1; k < j; k++)
			      {
			         mpfr_mul(rtmp, tmp, mu[j] + k, GMP_RNDN);
			         mpfr_sub(mu[kappa] + k, mu[kappa] + k, rtmp, GMP_RNDN);
			      }

	            if (mpfr_get_exp(tmp) < CPU_SIZE_1 - 2)  
		         {
                  /* X is stored in a long signed int */
                  xx = mpfr_get_si(tmp, GMP_RNDN);		      
                  if (xx > 0L)
                  { 
                     _F_mpz_vec_submul_ui(B->rows[kappa], B->rows[j], n, (ulong) xx);  
                  } else
                  {
                     _F_mpz_vec_addmul_ui(B->rows[kappa], B->rows[j], n, (ulong) -xx);  
                  } 
               } else
		         {
                  exponent = F_mpz_set_mpfr_2exp(ztmp, tmp);
                  if (exponent <= 0){
                     F_mpz_div_2exp(ztmp, ztmp, -exponent);
                     _F_mpz_vec_submul_F_mpz(B->rows[kappa], B->rows[j], n, ztmp);
                  }
                  else{
                     _F_mpz_vec_submul_2exp_F_mpz(B->rows[kappa], B->rows[j], n, ztmp, exponent);
                  }
			      }
		      }
		   }
	   }

      if (test)   /* Anything happened? */
	   {
	      _F_mpz_vec_to_mpfr_vec(appB[kappa], B->rows[kappa], n);
	      aa = zeros + 1;
	      for (i = zeros + 1; i <= kappa; i++) 
	         mpfr_set_nan(appSP[kappa] + i);//0.0/0.0;
	      for (i = kappa + 1; i <= kappamax; i++) 
	         mpfr_set_nan(appSP[i] + kappa);//0.0/0.0;
	   }
   } while (test);




   if (mpfr_nan_p(appSP[kappa] + kappa)) 
   {
      _mpfr_vec_norm2(appSP[kappa] + kappa, appB[kappa], n, prec);
   }

/*   mpfr_set(s + zeros + 1, appSP[kappa] + kappa, GMP_RNDN);

   for (k = zeros + 1; k < kappa - 1; k++)
   {
      mpfr_mul( tmp, mu[kappa] + k, r[kappa] + k, GMP_RNDN);
      mpfr_sub( s + k + 1, s + k, tmp, GMP_RNDN);
   }
   mpfr_set(r[kappa] + kappa, s + kappa - 1, GMP_RNDN);
*/
   F_mpz_clear(ztmp);
   F_mpz_clear(X);

   return 0;
}

int check_Babai_heuristic_d_zero_vec (int kappa, F_mpz_mat_t B, double **mu, double **r, double *s, 
       double **appB, int *expo, double **appSP, 
       int a, int zeros, int kappamax, int n)
//-----------------------------
{
   int i, j, k, test, aa, exponent;
   signed long xx;
   double tmp, rtmp;
   
   aa = (a > zeros) ? a : zeros + 1;
  
   ctt = (4*DELTA + 1)/5;
   halfplus = (4*ETA + .5)/5 ;
   onedothalfplus = 1.0+halfplus;


   int loops = 0;

   do
   {
      test = 0;
            
      loops++;
      if (loops > 20)
      {
         F_mpz_mat_print_pretty(B);
         d_mat_print(mu, expo, kappa+1, kappa+1);
         printf("kappa = %d \n", kappa);
         return -1;
      }

      /* ************************************** */
      /* Step2: compute the GSO for stage kappa */
      /* ************************************** */
      
      for (j = aa; j < kappa; j++)
	   {	  
	      if (appSP[kappa][j] != appSP[kappa][j]) // if appSP[kappa][j] == NAN
	      {
//### This is different -----
            appSP[kappa][j] = heuristic_scalar_product(appB[kappa], appB[j], n, B, kappa, j, expo[kappa]+expo[j]);
//---------------------------
         }
	  	  
         if (j > zeros + 2)
	      {
	         tmp = mu[j][zeros+1] * r[kappa][zeros+1];
	         rtmp = appSP[kappa][j] - tmp;
	         for (k = zeros + 2; k < j - 1; k++)
		      {
		         tmp = mu[j][k] * r[kappa][k];
		         rtmp = rtmp - tmp;
		      }
	         tmp = mu[j][j-1] * r[kappa][j-1];
	         r[kappa][j] = rtmp - tmp;
         } else if (j == zeros+2)
	      {
	         tmp = mu[j][zeros+1] * r[kappa][zeros+1];
	         r[kappa][j] = appSP[kappa][j] - tmp;
	      } else r[kappa][j] = appSP[kappa][j];

	      mu[kappa][j] = r[kappa][j] / r[j][j];
      }
      
      /* **************************** */
      /* Step3--5: compute the X_j's  */
      /* **************************** */
      
      for (j = kappa - 1; j > zeros; j--)
	   {

	      /* test of the relaxed size-reduction condition */
	      tmp = fabs(mu[kappa][j]);
	      tmp = ldexp(tmp, expo[kappa] - expo[j]);
	  
	      if (tmp > halfplus) 
	      {
	         test = 1; 
	         exponent = expo[j] - expo[kappa];
	      
	         /* we consider separately the cases X = +-1 */     
	         if (tmp <= onedothalfplus)   
		      {		  
		         if (mu[kappa][j] >= 0)   /* in this case, X is 1 */
               {
		            for (k = zeros + 1; k < j; k++)
			         {
			            tmp = ldexp (mu[j][k], exponent);
			            mu[kappa][k] =  mu[kappa][k] - tmp; 
			         }
		      
		            _F_mpz_vec_sub(B->rows[kappa], B->rows[kappa], B->rows[j], n);
		  
		         } else          /* otherwise X is -1 */ 
               {
                  for (k=zeros+1; k<j; k++)
			         {
			            tmp = ldexp (mu[j][k], exponent);
			            mu[kappa][k] = mu[kappa][k] + tmp;
			         }
		      
                  _F_mpz_vec_add(B->rows[kappa], B->rows[kappa], B->rows[j], n); 
               }
		      } else   /* we must have |X| >= 2 */
		      {
		         tmp = ldexp (mu[kappa][j] , -exponent);

	            if ((tmp < (double) MAX_LONG) &&(tmp > (double) -MAX_LONG))  
		         {
		            tmp = rint (tmp); 
		      
		            for (k = zeros + 1; k < j; k++)
			         {
			            rtmp = tmp * mu[j][k];
			            rtmp = ldexp (rtmp, exponent);
			            mu[kappa][k] = mu[kappa][k] - rtmp;
			         }

		            xx = (long) tmp;
		      
                  if (xx > 0L)
                  { 
                     _F_mpz_vec_submul_ui(B->rows[kappa], B->rows[j], n, (ulong) xx);  
                  } else
                  {
                     _F_mpz_vec_addmul_ui(B->rows[kappa], B->rows[j], n, (ulong) -xx);  
                  } 
               } else
		         {
		            tmp = frexp(mu[kappa][j], &exponent); 
		            tmp = tmp * MAX_LONG;
		            xx = (long) tmp;
		            exponent += expo[kappa] - expo[j] - CPU_SIZE_1;

		            /* This case is extremely rare: never happened for me */
		            if (exponent <= 0) 
			         {
			            xx = xx << -exponent;
			            exponent = 0;
			  
			            if (xx > 0)
                     {
                        _F_mpz_vec_submul_ui(B->rows[kappa], B->rows[j], n, xx);  
                     } else
                     {
                        _F_mpz_vec_addmul_ui(B->rows[kappa], B->rows[j], n, -xx);  
                     }
              			    
			            for (k = zeros + 1; k < j; k++)
			            {
                        rtmp = ((double) xx) * mu[j][k];
			               rtmp = ldexp (rtmp, expo[j] - expo[kappa]);
			               mu[kappa][k] = mu[kappa][k] - rtmp;
			            }
			         } else
			         {
			            if (xx > 0)
                     {
                        _F_mpz_vec_submul_2exp_ui(B->rows[kappa], B->rows[j], n, (ulong) xx, exponent);  
                     } else
                     {
                        _F_mpz_vec_addmul_2exp_ui(B->rows[kappa], B->rows[j], n, (ulong) -xx, exponent);  
                     }
			            for (k = zeros + 1; k < j; k++)
			            {
			               rtmp = ((double) xx) * mu[j][k];
			               rtmp = ldexp (rtmp, exponent + expo[j] - expo[kappa]);
			               mu[kappa][k] = mu[kappa][k] - rtmp;
					      }
				      }	    
			      }
		      }
		   }
	   }

      if (test == 1)   /* Anything happened? */
	   {
	      expo[kappa] = _F_mpz_vec_to_d_vec_2exp(appB[kappa], B->rows[kappa], n);
         if (expo[kappa] != 0)
         {
   	      aa = zeros + 1;
	         for (i = zeros + 1; i <= kappa; i++) 
	            appSP[kappa][i] = NAN;//0.0/0.0;
	         for (i = kappa + 1; i <= kappamax; i++) 
	            appSP[i][kappa] = NAN;//0.0/0.0;
         }
         else
            test = 10;
	   }
   } while (test == 1);

   if (appSP[kappa][kappa] != appSP[kappa][kappa]) 
   {
//### This is different -------
      appSP[kappa][kappa] = _d_vec_norm(appB[kappa], n);
//-----------------------------
   }
   s[zeros + 1] = appSP[kappa][kappa];
  
   for (k = zeros + 1; k < kappa - 1; k++)
   {
      tmp = mu[kappa][k] * r[kappa][k];
      s[k+1] = s[k] - tmp;
   }

   if (test == 0)
      return 0;
   else
      return 10;
}

// This is a mildly greedy version, tries the fast version unless that fails then 
// switches to heuristic version for only one loop and right back to fast... 

int LLL_d(F_mpz_mat_t B)
{
   int kappa, kappa2, d, n, i, j, zeros, kappamax;
   double ** mu, ** r, ** appB, ** appSP;
   double * s, * mutmp, * appBtmp, * appSPtmp;
   double tmp = 0.0;
   int * expo, * alpha;
   mp_limb_t * Btmp;
   
   n = B->c;
   d = B->r;

   ctt = (4*DELTA + 1)/5;
   halfplus = (4*ETA + .5)/5 ;
   onedothalfplus = 1.0+halfplus;
	
	ulong shift = getShift(B);

   alpha = (int *) malloc(d * sizeof(int)); 
   expo = (int *) malloc(d * sizeof(int)); 

   mu = d_mat_init(d, d);
   r = d_mat_init(d, d);
   appB = d_mat_init(d, n);
   appSP = d_mat_init(d, d);

   s = (double *) malloc (d * sizeof(double));
   appSPtmp = (double *) malloc (d * sizeof(double));

   for (i = 0; i < d; i++)
      for (j = 0; j < d; j++)
         appSP[i][j] = NAN;//0.0/0.0;
  
   /* ************************** */
   /* Step1: Initialization Step */
   /* ************************** */     
    
   for (i = 0; i < d; i++)
      expo[i] = _F_mpz_vec_to_d_vec_2exp(appB[i], B->rows[i], n);  
  
   /* ********************************* */
   /* Step2: Initializing the main loop */
   /* ********************************* */   
  
   kappamax = 0;
   i = 0; 
  
   do
      appSP[i][i] = _d_vec_norm(appB[i], n); 
   while ((appSP[i][i] <= 0.0) && (++i < d)); // Fixme : should this be EPS not 0.0

   zeros = i - 1; /* all vectors B[i] with i <= zeros are zero vectors */
   kappa = i + 1;
   kappamax = kappa;
  
   if (zeros < d - 1) r[i][i] = appSP[i][i];

   for (i = zeros + 1; i < d; i++)
      alpha[i] = 0;

   int num_failed_fast = 0;
   int babai_ok = 0;
   int heuristic_fail = 0;
    
   while (kappa < d)
   {      
      if (kappa > kappamax) kappamax = kappa; // Fixme : should this be kappamax = kappa instead of kappamax++

      /* ********************************** */
      /* Step3: Call to the Babai algorithm */
      /* ********************************** */   
      if (num_failed_fast < 50)
      {
         babai_ok = check_Babai(kappa, B, mu, r, s, appB, expo, appSP, alpha[kappa], zeros, 
			                        kappamax, FLINT_MIN(kappamax + 1 + shift, n)); 
      }
      else{
         babai_ok = -1;
      }

      if (babai_ok == -1)
      {
         num_failed_fast++;
         heuristic_fail = check_Babai_heuristic_d(kappa, B, mu, r, s, appB, expo, appSP, alpha[kappa], zeros, 
			                        kappamax, FLINT_MIN(kappamax + 1 + shift, n)); 
      }

      if (heuristic_fail == -1)
      {
//Got rough in there gotta switch to mpfr
         return -1;
      }

      /* ************************************ */
      /* Step4: Success of Lovasz's condition */
      /* ************************************ */  
      /* ctt * r.coeff[kappa-1][kappa-1] <= s[kappa-2] ?? */
      
      tmp = r[kappa-1][kappa-1] * ctt;
      tmp = ldexp (tmp, 2*(expo[kappa-1] - expo[kappa]));

      if (tmp <= s[kappa-1]) 
	   {
	      alpha[kappa] = kappa;
	      tmp = mu[kappa][kappa-1] * r[kappa][kappa-1];
	      r[kappa][kappa] = s[kappa-1] - tmp;
	      kappa++;
	   } else
	   {

	      /* ******************************************* */
	      /* Step5: Find the right insertion index kappa */
         /* kappa2 remains the initial kappa            */
	      /* ******************************************* */  

	      kappa2 = kappa;
	      do
	      {
	         kappa--;
	         if (kappa > zeros + 1) 
		      {
		         tmp = r[kappa-1][kappa-1] * ctt;
	            tmp = ldexp(tmp, 2*(expo[kappa-1] - expo[kappa2]));
	         }
         } while ((kappa >= zeros + 2) && (s[kappa-1] <= tmp));

         for (i = kappa; i < kappa2; i++)
	         if (kappa <= alpha[i]) alpha[i] = kappa;

	      for (i = kappa2; i > kappa; i--) alpha[i] = alpha[i-1];

	      for (i = kappa2 + 1; i <= kappamax; i++)
	         if (kappa < alpha[i]) alpha[i] = kappa;
	  
	      alpha[kappa] = kappa;

	      /* ****************************** */
	      /* Step6: Update the mu's and r's */
	      /* ****************************** */  
	  
	      mutmp = mu[kappa2];
	      for (i = kappa2; i > kappa; i--) mu[i] = mu[i-1];
	      mu[kappa] = mutmp;
	  
	      mutmp = r[kappa2];
	      for (i = kappa2; i > kappa; i--) r[i] = r[i-1];
	      r[kappa] = mutmp;

	      r[kappa][kappa] = s[kappa];
	  
	      /* ************************ */
	      /* Step7: Update B and appB */
	      /* ************************ */  	  
	  
	      Btmp = B->rows[kappa2];
         for (i = kappa2; i > kappa; i--) B->rows[i] = B->rows[i-1];
         B->rows[kappa] = Btmp;
      
	      appBtmp = appB[kappa2];
	      for (i = kappa2; i > kappa; i--) appB[i] = appB[i-1];
	      appB[kappa] = appBtmp;

	      j = expo[kappa2];
	      for (i = kappa2; i > kappa; i--) expo[i] = expo[i-1];
	      expo[kappa] = j;

	      /* *************************** */
	      /* Step8: Update appSP: tricky */
	      /* *************************** */  	 
	  
	      for (i = 0; i <= kappa2; i++) appSPtmp[i] = appSP[kappa2][i];

	      for (i = kappa2 + 1; i <= kappamax; i++) appSPtmp[i] = appSP[i][kappa2];
	  
	      for (i = kappa2; i > kappa; i--)
	      {
	         for (j = 0; j < kappa; j++) appSP[i][j] = appSP[i-1][j];	      
	         appSP[i][kappa] = appSPtmp[i-1];
	      
	         for (j = kappa + 1; j <= i; j++) appSP[i][j] = appSP[i-1][j-1];

	         for (j = kappa2 + 1; j <= kappamax; j++) appSP[j][i] = appSP[j][i-1];     
	      }
	  
	      for (i = 0; i < kappa; i++) appSP[kappa][i] = appSPtmp[i];
	      appSP[kappa][kappa] = appSPtmp[kappa2];

	      for (i = kappa2 + 1; i <= kappamax; i++) appSP[i][kappa] = appSPtmp[i];
	  
	      if (r[kappa][kappa] <= 0.0)
	      {
	         zeros++;
	         kappa++;
	         appSP[kappa][kappa] = _d_vec_norm(appB[kappa], n);
	         r[kappa][kappa] = appSP[kappa][kappa];
	      }
	  
	      kappa++;
	   }
   } 
  
   free(alpha);
   free(expo);
   d_mat_clear(mu);
   d_mat_clear(r);
   d_mat_clear(appB);
   d_mat_clear(appSP);
   free(s);
   free(appSPtmp);

   return 0;
}

int LLL_d_heuristic(F_mpz_mat_t B)
{
   int kappa, kappa2, d, n, i, j, zeros, kappamax;
   double ** mu, ** r, ** appB, ** appSP;
   double * s, * mutmp, * appBtmp, * appSPtmp;
   double tmp = 0.0;
   int * expo, * alpha;
   mp_limb_t * Btmp;
   
   n = B->c;
   d = B->r;

   ctt = (4*DELTA + 1)/5;
   halfplus = (4*ETA + .5)/5 ;
   onedothalfplus = 1.0+halfplus;
	
//	ulong shift = getShift(B);

   alpha = (int *) malloc(d * sizeof(int)); 
   expo = (int *) malloc(d * sizeof(int)); 

   mu = d_mat_init(d, d);
   r = d_mat_init(d, d);
   appB = d_mat_init(d, n);
   appSP = d_mat_init(d, d);

   s = (double *) malloc (d * sizeof(double));
   appSPtmp = (double *) malloc (d * sizeof(double));

   for (i = 0; i < d; i++)
      for (j = 0; j < d; j++)
         appSP[i][j] = NAN;//0.0/0.0;
  
   /* ************************** */
   /* Step1: Initialization Step */
   /* ************************** */     
    
   for (i = 0; i < d; i++)
      expo[i] = _F_mpz_vec_to_d_vec_2exp(appB[i], B->rows[i], n);  
  
   /* ********************************* */
   /* Step2: Initializing the main loop */
   /* ********************************* */   
  
   kappamax = 0;
   i = 0; 
  
   do
//### This is different -----
   appSP[i][i] = _d_vec_norm(appB[i], n); 
//---------------------------
   while ((appSP[i][i] <= 0.0) && (++i < d)); // Fixme : should this be EPS not 0.0

   zeros = i - 1; /* all vectors B[i] with i <= zeros are zero vectors */
   kappa = i + 1;

   kappamax = kappa;
  
   if (zeros < d - 1) r[i][i] = appSP[i][i];

   for (i = zeros + 1; i < d; i++)
      alpha[i] = 0;
    
   while (kappa < d)
   {      
      if (kappa > kappamax) kappamax++; // Fixme : should this be kappamax = kappa instead of kappamax++

      /* ********************************** */
      /* Step3: Call to the Babai algorithm */
      /* ********************************** */   

      int babai_fail = check_Babai_heuristic_d(kappa, B, mu, r, s, appB, expo, appSP, alpha[kappa], zeros, 
			                        kappamax, n);//FLINT_MIN(kappamax + 1 + shift, n)); 
      if (babai_fail == -1)
         return -1;

      /* ************************************ */
      /* Step4: Success of Lovasz's condition */
      /* ************************************ */  
      /* ctt * r.coeff[kappa-1][kappa-1] <= s[kappa-2] ?? */
      
      tmp = r[kappa-1][kappa-1] * ctt;
      tmp = ldexp (tmp, 2*(expo[kappa-1] - expo[kappa]));

      if (tmp <= s[kappa-1]) 
	   {
	      alpha[kappa] = kappa;
	      tmp = mu[kappa][kappa-1] * r[kappa][kappa-1];
	      r[kappa][kappa] = s[kappa-1] - tmp;
	      kappa++;
	   } else
	   {

	      /* ******************************************* */
	      /* Step5: Find the right insertion index kappa */
         /* kappa2 remains the initial kappa            */
	      /* ******************************************* */  

	      kappa2 = kappa;
	      do
	      {
	         kappa--;
	         if (kappa > zeros + 1) 
		      {
		         tmp = r[kappa-1][kappa-1] * ctt;
	            tmp = ldexp(tmp, 2*(expo[kappa-1] - expo[kappa2]));
	         }
         } while ((kappa >= zeros + 2) && (s[kappa-1] <= tmp));

         for (i = kappa; i < kappa2; i++)
	         if (kappa <= alpha[i]) alpha[i] = kappa;

	      for (i = kappa2; i > kappa; i--) alpha[i] = alpha[i-1];

	      for (i = kappa2 + 1; i <= kappamax; i++)
	         if (kappa < alpha[i]) alpha[i] = kappa;
	  
	      alpha[kappa] = kappa;

	      /* ****************************** */
	      /* Step6: Update the mu's and r's */
	      /* ****************************** */  
	  
	      mutmp = mu[kappa2];
	      for (i = kappa2; i > kappa; i--) mu[i] = mu[i-1];
	      mu[kappa] = mutmp;
	  
	      mutmp = r[kappa2];
	      for (i = kappa2; i > kappa; i--) r[i] = r[i-1];
	      r[kappa] = mutmp;

	      r[kappa][kappa] = s[kappa];
	  
	      /* ************************ */
	      /* Step7: Update B and appB */
	      /* ************************ */  	  
	  
	      Btmp = B->rows[kappa2];
         for (i = kappa2; i > kappa; i--) B->rows[i] = B->rows[i-1];
         B->rows[kappa] = Btmp;
      
	      appBtmp = appB[kappa2];
	      for (i = kappa2; i > kappa; i--) appB[i] = appB[i-1];
	      appB[kappa] = appBtmp;

	      j = expo[kappa2];
	      for (i = kappa2; i > kappa; i--) expo[i] = expo[i-1];
	      expo[kappa] = j;

	      /* *************************** */
	      /* Step8: Update appSP: tricky */
	      /* *************************** */  	 
	  
	      for (i = 0; i <= kappa2; i++) appSPtmp[i] = appSP[kappa2][i];

	      for (i = kappa2 + 1; i <= kappamax; i++) appSPtmp[i] = appSP[i][kappa2];
	  
	      for (i = kappa2; i > kappa; i--)
	      {
	         for (j = 0; j < kappa; j++) appSP[i][j] = appSP[i-1][j];	      
	         appSP[i][kappa] = appSPtmp[i-1];
	      
	         for (j = kappa + 1; j <= i; j++) appSP[i][j] = appSP[i-1][j-1];

	         for (j = kappa2 + 1; j <= kappamax; j++) appSP[j][i] = appSP[j][i-1];     
	      }
	  
	      for (i = 0; i < kappa; i++) appSP[kappa][i] = appSPtmp[i];
	      appSP[kappa][kappa] = appSPtmp[kappa2];

	      for (i = kappa2 + 1; i <= kappamax; i++) appSP[i][kappa] = appSPtmp[i];
	  
	      if (r[kappa][kappa] <= 0.0)//fixme should be EPS
	      {
	         zeros++;
	         kappa++;
//### This is different -----
	         appSP[kappa][kappa] = _d_vec_norm(appB[kappa], n);
//---------------------------
            r[kappa][kappa] = appSP[kappa][kappa];
	      }
	  
	      kappa++;
	   }
   }

   free(alpha);
   free(expo);
   d_mat_clear(mu);
   d_mat_clear(r);
   d_mat_clear(appB);
   d_mat_clear(appSP);
   free(s);
   free(appSPtmp);
   return 0;
}
//mpfr_init2 not mpfr_init and set_prec not set_default_prec

int LLL_mpfr2(F_mpz_mat_t B, mp_prec_t prec)
{
   int kappa, kappa2, d, n, i, j, zeros, kappamax;
   __mpfr_struct ** mu, ** r, ** appB, ** appSP;
   __mpfr_struct * s, * mutmp, * appBtmp, * appSPtmp;
   mpfr_t tmp, rtmp;
   F_mpz_t ztmp;
   int * alpha;
   mp_limb_t * Btmp;
   
   n = B->c;
   d = B->r;

   ctt = (4*DELTA + 1)/5;
   halfplus = (4*ETA + .5)/5 ;
   onedothalfplus = 1.0+halfplus;
	
//	ulong shift = getShift(B);

   alpha = (int *) malloc((d + 1) * sizeof(int)); 

   F_mpz_init(ztmp);
   mpfr_init2(rtmp, prec);
   mpfr_init2(tmp, prec);

   mu = mpfr_mat_init2(d, d, prec);
   r = mpfr_mat_init2(d, d, prec);
   appB = mpfr_mat_init2(d, n, prec);
   appSP = mpfr_mat_init2(d, d, prec);

   s = (__mpfr_struct *) malloc ((d + 1) * sizeof(__mpfr_struct));
   appSPtmp = (__mpfr_struct *) malloc ((d + 1) * sizeof(__mpfr_struct));

   for (i = 0; i < d+1; i++){
      mpfr_init2(s + i, prec);
      mpfr_init2(appSPtmp + i, prec);
   }

   for (i = 0; i < d; i++)
      for (j = 0; j < d; j++)
         mpfr_set_nan(appSP[i] + j);//0.0/0.0;
  
   /* ************************** */
   /* Step1: Initialization Step */
   /* ************************** */     
    
   for (i = 0; i < d; i++)
      _F_mpz_vec_to_mpfr_vec(appB[i], B->rows[i], n);  
  
   /* ********************************* */
   /* Step2: Initializing the main loop */
   /* ********************************* */   
  
   kappamax = 0;
   i = 0; 
  
   do
      _mpfr_vec_norm2(appSP[i] + i, appB[i], n, prec); 
   while ( (mpfr_sgn(appSP[i] + i) == 0) && (++i < d));

   zeros = i - 1; /* all vectors B[i] with i <= zeros are zero vectors */
   kappa = i + 1;
   kappamax = kappa;
  
   if (zeros < d - 1) mpfr_set(r[i] + i, appSP[i] + i, GMP_RNDN);

   for (i = zeros + 1; i < d; i++)
      alpha[i] = 0;

   int babai_fail = 0;
    
   while (kappa < d)
   {      


      if (kappa > kappamax) kappamax = kappa; // Fixme : should this be kappamax = kappa instead of kappamax++

      /* ********************************** */
      /* Step3: Call to the Babai algorithm */
      /* ********************************** */   

      babai_fail = check_Babai_heuristic(kappa, B, mu, r, s, appB, appSP, alpha[kappa], zeros, 
			                        kappamax, n,  tmp, rtmp, prec);

      if (babai_fail == -1)
         return -1;
      
      /* ************************************ */
      /* Step4: Success of Lovasz's condition */
      /* ************************************ */  
      /* ctt * r.coeff[kappa-1][kappa-1] <= s[kappa-2] ?? */

      mpfr_mul_d( tmp, r[kappa - 1] + kappa - 1, ctt, GMP_RNDN);
      if ( mpfr_cmp(tmp, s + kappa - 1) <= 0) 
	   {
	      alpha[kappa] = kappa;
         mpfr_mul(tmp, mu[kappa] + kappa - 1, r[kappa] + kappa - 1, GMP_RNDN);
         mpfr_sub(r[kappa] + kappa, s + kappa - 1, tmp, GMP_RNDN);
	      kappa++;
	   } else
	   {

	      /* ******************************************* */
	      /* Step5: Find the right insertion index kappa */
         /* kappa2 remains the initial kappa            */
	      /* ******************************************* */  

	      kappa2 = kappa;
	      do
	      {
	         kappa--;
	         if (kappa > zeros + 1) 
		      {
               mpfr_mul_d(tmp, r[kappa-1] + kappa - 1, ctt, GMP_RNDN);
	         }
         } while ( (kappa >= zeros + 2) && (mpfr_cmp(s + kappa - 1,tmp) <= 0) );

         for (i = kappa; i < kappa2; i++)
	         if (kappa <= alpha[i]) alpha[i] = kappa;

	      for (i = kappa2; i > kappa; i--) alpha[i] = alpha[i-1];

	      for (i = kappa2 + 1; i <= kappamax; i++)
	         if (kappa < alpha[i]) alpha[i] = kappa;
	  
	      alpha[kappa] = kappa;

	      /* ****************************** */
	      /* Step6: Update the mu's and r's */
	      /* ****************************** */  
	  
	      mutmp = mu[kappa2];
	      for (i = kappa2; i > kappa; i--) mu[i] = mu[i-1];
	      mu[kappa] = mutmp;
	  
	      mutmp = r[kappa2];
	      for (i = kappa2; i > kappa; i--) r[i] = r[i-1];
	      r[kappa] = mutmp;

	      mpfr_set(r[kappa] + kappa, s + kappa, GMP_RNDN);
	  
	      /* ************************ */
	      /* Step7: Update B and appB */
	      /* ************************ */  	  
	  
	      Btmp = B->rows[kappa2];
         for (i = kappa2; i > kappa; i--) B->rows[i] = B->rows[i-1];
         B->rows[kappa] = Btmp;
      
	      appBtmp = appB[kappa2];
	      for (i = kappa2; i > kappa; i--) appB[i] = appB[i-1];
	      appB[kappa] = appBtmp;


	      /* *************************** */
	      /* Step8: Update appSP: tricky */
	      /* *************************** */  	 
	  
	      for (i = 0; i <= kappa2; i++) mpfr_set(appSPtmp + i, appSP[kappa2] + i, GMP_RNDN);

	      for (i = kappa2 + 1; i <= kappamax; i++) mpfr_set(appSPtmp + i, appSP[i] + kappa2, GMP_RNDN);
	  
	      for (i = kappa2; i > kappa; i--)
	      {
	         for (j = 0; j < kappa; j++) mpfr_set(appSP[i] + j, appSP[i-1] + j, GMP_RNDN);	      
	         mpfr_set(appSP[i] + kappa, appSPtmp + i - 1, GMP_RNDN);
	      
	         for (j = kappa + 1; j <= i; j++) mpfr_set(appSP[i] + j, appSP[i-1] + j - 1, GMP_RNDN);

	         for (j = kappa2 + 1; j <= kappamax; j++) mpfr_set(appSP[j] + i, appSP[j] + i - 1, GMP_RNDN);     
	      }
	  
	      for (i = 0; i < kappa; i++) mpfr_set(appSP[kappa] + i, appSPtmp + i, GMP_RNDN);
	      mpfr_set(appSP[kappa] + kappa, appSPtmp + kappa2, GMP_RNDN);

	      for (i = kappa2 + 1; i <= kappamax; i++) mpfr_set(appSP[i] + kappa, appSPtmp + i, GMP_RNDN);
	  
	      if ( mpfr_sgn(r[kappa] + kappa) <= 0.0)
	      {
	         zeros++;
	         kappa++;
	         _mpfr_vec_norm2(appSP[kappa] + kappa, appB[kappa], n, prec);
	         mpfr_set(r[kappa] + kappa, appSP[kappa] + kappa, GMP_RNDN);
	      }
	  
	      kappa++;
	   }
   } 
  
   free(alpha);

   F_mpz_clear(ztmp);
   mpfr_clear(rtmp);
   mpfr_clear(tmp);

   for (i = 0; i < d+1; i++){
      mpfr_clear(s + i);
      mpfr_clear(appSPtmp + i);
   }


   mpfr_mat_clear(mu, d, d);
   mpfr_mat_clear(r, d, d);
   mpfr_mat_clear(appB, d, n);
   mpfr_mat_clear(appSP, d, d);
   free(s);
   free(appSPtmp);

   return 0;
}

int LLL_mpfr(F_mpz_mat_t B)
{

   mp_prec_t prec;
//prec was 53
   prec = 53;

   int result = -1;
   int num_loops = 1;
   while ((result == -1) && (prec < MPFR_PREC_MAX)){
      result = LLL_mpfr2(B, prec);
      printf("called LLL_mpfr with prec = %ld\n", prec);
      if (result == -1){
         if (num_loops < 20)
            prec = prec + 53;
         else
            prec = prec*2;
         num_loops++;
      }
   }
   if (result >= 0)
      return result;
   else
      return -1;
}

int LLL_wrapper(F_mpz_mat_t B){

   int res = LLL_d(B);
   if (res >= 0){ //hooray worked first time
      return res;
   }
   else if (res == -1){ //just in case the fast/heuristic switch has any impact
      res = LLL_d_heuristic(B);
   }

   if (res == -1){ //Now try the mpfr version
#if PROFILE
      printf("mpfr called\n");
#endif
      res = LLL_mpfr(B);
   }

   if (res >= 0){ //finally worked
      return res;
   }
   else //we've got big problems if this is the exit...
      return -1;
}

// This is a mildly greedy version, tries the fast version unless that fails then 
// switches to heuristic version for only one loop and right back to fast... 

int LLL_d_with_removal(F_mpz_mat_t B, F_mpz_t gs_B)
{
   int kappa, kappa2, d, n, i, j, zeros, kappamax;
   double ** mu, ** r, ** appB, ** appSP;
   double * s, * mutmp, * appBtmp, * appSPtmp;
   double tmp = 0.0;
   int * expo, * alpha;
   mp_limb_t * Btmp;
   
   n = B->c;
   d = B->r;

   ctt = (4*DELTA + 1)/5;
   halfplus = (4*ETA + .5)/5 ;
   onedothalfplus = 1.0+halfplus;
	
//	ulong shift = getShift(B);

   alpha = (int *) malloc(d * sizeof(int)); 
   expo = (int *) malloc(d * sizeof(int)); 

   mu = d_mat_init(d, d);
   r = d_mat_init(d, d);
   appB = d_mat_init(d, n);
   appSP = d_mat_init(d, d);

   s = (double *) malloc (d * sizeof(double));
   appSPtmp = (double *) malloc (d * sizeof(double));

   for (i = 0; i < d; i++)
      for (j = 0; j < d; j++)
         appSP[i][j] = NAN;//0.0/0.0;
  
   /* ************************** */
   /* Step1: Initialization Step */
   /* ************************** */     
    
   for (i = 0; i < d; i++)
	   expo[i] = _F_mpz_vec_to_d_vec_2exp(appB[i], B->rows[i], n);  
  
   /* ********************************* */
   /* Step2: Initializing the main loop */
   /* ********************************* */   
  
   kappamax = 0;
   i = 0; 
  
   do
      appSP[i][i] = _d_vec_norm(appB[i], n); 
   while ((appSP[i][i] <= 0.0) && (++i < d)); // Fixme : should this be EPS not 0.0

   zeros = i - 1; /* all vectors B[i] with i <= zeros are zero vectors */
   kappa = i + 1;
   kappamax = kappa;
  
   if (zeros < d - 1) r[i][i] = appSP[i][i];

   for (i = zeros + 1; i < d; i++)
      alpha[i] = 0;

   int num_failed_fast = 0;
   int babai_ok = 0;
   int heuristic_fail = 0;
    
   while (kappa < d)
   {      
      if (kappa > kappamax) kappamax = kappa; // Fixme : should this be kappamax = kappa instead of kappamax++

      /* ********************************** */
      /* Step3: Call to the Babai algorithm */
      /* ********************************** */   
      if (num_failed_fast < 500)
      {
         babai_ok = check_Babai(kappa, B, mu, r, s, appB, expo, appSP, alpha[kappa], zeros, 
			                        kappamax, n); //FLINT_MIN(kappamax + 1 + shift, n)); 
      }
      else{
         babai_ok = -1;
      }

      if (babai_ok == -1)
      {
         num_failed_fast++;
         heuristic_fail = check_Babai_heuristic_d(kappa, B, mu, r, s, appB, expo, appSP, alpha[kappa], zeros, kappamax, n); 
      }

      if (heuristic_fail == -1)
      {
//Got bad in there, have to switch to mpfr...
         return -1;
      }

      /* ************************************ */
      /* Step4: Success of Lovasz's condition */
      /* ************************************ */  
      /* ctt * r.coeff[kappa-1][kappa-1] <= s[kappa-2] ?? */
      
      tmp = r[kappa-1][kappa-1] * ctt;
      tmp = ldexp (tmp, 2*(expo[kappa-1] - expo[kappa]));

      if (tmp <= s[kappa-1]) 
	   {
	      alpha[kappa] = kappa;
	      tmp = mu[kappa][kappa-1] * r[kappa][kappa-1];
	      r[kappa][kappa] = s[kappa-1] - tmp;
	      kappa++;
	   } else
	   {

	      /* ******************************************* */
	      /* Step5: Find the right insertion index kappa */
         /* kappa2 remains the initial kappa            */
	      /* ******************************************* */  

	      kappa2 = kappa;
	      do
	      {
	         kappa--;
	         if (kappa > zeros + 1) 
		      {
		         tmp = r[kappa-1][kappa-1] * ctt;
	            tmp = ldexp(tmp, 2*(expo[kappa-1] - expo[kappa2]));
	         }
         } while ((kappa >= zeros + 2) && (s[kappa-1] <= tmp));

         for (i = kappa; i < kappa2; i++)
	         if (kappa <= alpha[i]) alpha[i] = kappa;

	      for (i = kappa2; i > kappa; i--) alpha[i] = alpha[i-1];

	      for (i = kappa2 + 1; i <= kappamax; i++)
	         if (kappa < alpha[i]) alpha[i] = kappa;
	  
	      alpha[kappa] = kappa;

	      /* ****************************** */
	      /* Step6: Update the mu's and r's */
	      /* ****************************** */  
	  
	      mutmp = mu[kappa2];
	      for (i = kappa2; i > kappa; i--) mu[i] = mu[i-1];
	      mu[kappa] = mutmp;
	  
	      mutmp = r[kappa2];
	      for (i = kappa2; i > kappa; i--) r[i] = r[i-1];
	      r[kappa] = mutmp;

	      r[kappa][kappa] = s[kappa];
	  
	      /* ************************ */
	      /* Step7: Update B and appB */
	      /* ************************ */  	  
	  
	      Btmp = B->rows[kappa2];
         for (i = kappa2; i > kappa; i--) B->rows[i] = B->rows[i-1];
         B->rows[kappa] = Btmp;
      
	      appBtmp = appB[kappa2];
	      for (i = kappa2; i > kappa; i--) appB[i] = appB[i-1];
	      appB[kappa] = appBtmp;

	      j = expo[kappa2];
	      for (i = kappa2; i > kappa; i--) expo[i] = expo[i-1];
	      expo[kappa] = j;

	      /* *************************** */
	      /* Step8: Update appSP: tricky */
	      /* *************************** */  	 
	  
	      for (i = 0; i <= kappa2; i++) appSPtmp[i] = appSP[kappa2][i];

	      for (i = kappa2 + 1; i <= kappamax; i++) appSPtmp[i] = appSP[i][kappa2];
	  
	      for (i = kappa2; i > kappa; i--)
	      {
	         for (j = 0; j < kappa; j++) appSP[i][j] = appSP[i-1][j];	      
	         appSP[i][kappa] = appSPtmp[i-1];
	      
	         for (j = kappa + 1; j <= i; j++) appSP[i][j] = appSP[i-1][j-1];

	         for (j = kappa2 + 1; j <= kappamax; j++) appSP[j][i] = appSP[j][i-1];     
	      }
	  
	      for (i = 0; i < kappa; i++) appSP[kappa][i] = appSPtmp[i];
	      appSP[kappa][kappa] = appSPtmp[kappa2];

	      for (i = kappa2 + 1; i <= kappamax; i++) appSP[i][kappa] = appSPtmp[i];
	  
	      if (r[kappa][kappa] <= 0.0)
	      {
	         zeros++;
	         kappa++;
	         appSP[kappa][kappa] = _d_vec_norm(appB[kappa], n);
	         r[kappa][kappa] = appSP[kappa][kappa];
	      }
	  
	      kappa++;
	   }
   } 

//Use the newd stuff here...
   int ok = 1;
   int newd = d;
   double d_rii;
   double d_gs_B;
   ulong exp;
//ldexp might not be the right choice as we move on... should make a straight d_2exp comparison
   d_gs_B = F_mpz_get_d_2exp(&exp, gs_B);
   d_gs_B = ldexp( d_gs_B, exp);
   for (i = d-1; (i >= 0) && (ok > 0); i--)
   {
//d_rii is the G-S length of ith vector divided by 2 (we shouldn't make a mistake and remove something valuable)
      d_rii = ldexp(r[i][i],        2*expo[i] - 1);
//      printf("%5f r[%d] and gs_B = %5f\n", d_rii, i, d_gs_B);
      if (d_rii > d_gs_B) newd--;
      else (ok = 0);
   }


  
   free(alpha);
   free(expo);
   d_mat_clear(mu);
   d_mat_clear(r);
   d_mat_clear(appB);
   d_mat_clear(appSP);
   free(s);
   free(appSPtmp);

   return newd;
}

int LLL_d_heuristic_with_removal(F_mpz_mat_t B, F_mpz_t gs_B)
{
   int kappa, kappa2, d, n, i, j, zeros, kappamax;
   double ** mu, ** r, ** appB, ** appSP;
   double * s, * mutmp, * appBtmp, * appSPtmp;
   double tmp = 0.0;
   int * expo, * alpha;
   mp_limb_t * Btmp;
   
   n = B->c;
   d = B->r;

   ctt = (4*DELTA + 1)/5;
   halfplus = (4*ETA + .5)/5 ;
   onedothalfplus = 1.0+halfplus;
	
//	ulong shift = getShift(B);

   alpha = (int *) malloc(d * sizeof(int)); 
   expo = (int *) malloc(d * sizeof(int)); 

   mu = d_mat_init(d, d);
   r = d_mat_init(d, d);
   appB = d_mat_init(d, n);
   appSP = d_mat_init(d, d);

   s = (double *) malloc (d * sizeof(double));
   appSPtmp = (double *) malloc (d * sizeof(double));

   for (i = 0; i < d; i++)
      for (j = 0; j < d; j++)
         appSP[i][j] = NAN;//0.0/0.0;
  
   /* ************************** */
   /* Step1: Initialization Step */
   /* ************************** */     
    
   for (i = 0; i < d; i++)
      expo[i] = _F_mpz_vec_to_d_vec_2exp(appB[i], B->rows[i], n);  
  
   /* ********************************* */
   /* Step2: Initializing the main loop */
   /* ********************************* */   
  
   kappamax = 0;
   i = 0; 
  
   do
//### This is different -----
   appSP[i][i] = _d_vec_norm(appB[i], n); 
//---------------------------
   while ((appSP[i][i] <= 0.0) && (++i < d)); // Fixme : should this be EPS not 0.0

   zeros = i - 1; /* all vectors B[i] with i <= zeros are zero vectors */
   kappa = i + 1;
   kappamax = kappa;
  
   if (zeros < d - 1) r[i][i] = appSP[i][i];

   for (i = zeros + 1; i < d; i++)
      alpha[i] = 0;
    
   while (kappa < d)
   {      
      if (kappa > kappamax) kappamax = kappa; // Fixme : should this be kappamax = kappa instead of kappamax++

      /* ********************************** */
      /* Step3: Call to the Babai algorithm */
      /* ********************************** */   

      int babai_fail = check_Babai_heuristic_d(kappa, B, mu, r, s, appB, expo, appSP, alpha[kappa], zeros, 
			                        kappamax, n); //FLINT_MIN(kappamax + 1 + shift, n)); 
      if (babai_fail == -1)
         return -1;

      /* ************************************ */
      /* Step4: Success of Lovasz's condition */
      /* ************************************ */  
      /* ctt * r.coeff[kappa-1][kappa-1] <= s[kappa-2] ?? */
      
      tmp = r[kappa-1][kappa-1] * ctt;
      tmp = ldexp (tmp, 2*(expo[kappa-1] - expo[kappa]));

      if (tmp <= s[kappa-1]) 
	   {
	      alpha[kappa] = kappa;
	      tmp = mu[kappa][kappa-1] * r[kappa][kappa-1];
	      r[kappa][kappa] = s[kappa-1] - tmp;
	      kappa++;
	   } else
	   {

	      /* ******************************************* */
	      /* Step5: Find the right insertion index kappa */
         /* kappa2 remains the initial kappa            */
	      /* ******************************************* */  

	      kappa2 = kappa;
	      do
	      {
	         kappa--;
	         if (kappa > zeros + 1) 
		      {
		         tmp = r[kappa-1][kappa-1] * ctt;
	            tmp = ldexp(tmp, 2*(expo[kappa-1] - expo[kappa2]));
	         }
         } while ((kappa >= zeros + 2) && (s[kappa-1] <= tmp));

         for (i = kappa; i < kappa2; i++)
	         if (kappa <= alpha[i]) alpha[i] = kappa;

	      for (i = kappa2; i > kappa; i--) alpha[i] = alpha[i-1];

	      for (i = kappa2 + 1; i <= kappamax; i++)
	         if (kappa < alpha[i]) alpha[i] = kappa;
	  
	      alpha[kappa] = kappa;

	      /* ****************************** */
	      /* Step6: Update the mu's and r's */
	      /* ****************************** */  
	  
	      mutmp = mu[kappa2];
	      for (i = kappa2; i > kappa; i--) mu[i] = mu[i-1];
	      mu[kappa] = mutmp;
	  
	      mutmp = r[kappa2];
	      for (i = kappa2; i > kappa; i--) r[i] = r[i-1];
	      r[kappa] = mutmp;

	      r[kappa][kappa] = s[kappa];
	  
	      /* ************************ */
	      /* Step7: Update B and appB */
	      /* ************************ */  	  
	  
	      Btmp = B->rows[kappa2];
         for (i = kappa2; i > kappa; i--) B->rows[i] = B->rows[i-1];
         B->rows[kappa] = Btmp;
      
	      appBtmp = appB[kappa2];
	      for (i = kappa2; i > kappa; i--) appB[i] = appB[i-1];
	      appB[kappa] = appBtmp;

	      j = expo[kappa2];
	      for (i = kappa2; i > kappa; i--) expo[i] = expo[i-1];
	      expo[kappa] = j;

	      /* *************************** */
	      /* Step8: Update appSP: tricky */
	      /* *************************** */  	 
	  
	      for (i = 0; i <= kappa2; i++) appSPtmp[i] = appSP[kappa2][i];

	      for (i = kappa2 + 1; i <= kappamax; i++) appSPtmp[i] = appSP[i][kappa2];
	  
	      for (i = kappa2; i > kappa; i--)
	      {
	         for (j = 0; j < kappa; j++) appSP[i][j] = appSP[i-1][j];	      
	         appSP[i][kappa] = appSPtmp[i-1];
	      
	         for (j = kappa + 1; j <= i; j++) appSP[i][j] = appSP[i-1][j-1];

	         for (j = kappa2 + 1; j <= kappamax; j++) appSP[j][i] = appSP[j][i-1];     
	      }
	  
	      for (i = 0; i < kappa; i++) appSP[kappa][i] = appSPtmp[i];
	      appSP[kappa][kappa] = appSPtmp[kappa2];

	      for (i = kappa2 + 1; i <= kappamax; i++) appSP[i][kappa] = appSPtmp[i];
	  
	      if (r[kappa][kappa] <= 0.0)//fixme should be EPS
	      {
	         zeros++;
	         kappa++;
//### This is different -----
	         appSP[kappa][kappa] = _d_vec_norm(appB[kappa], n);
//---------------------------
            r[kappa][kappa] = appSP[kappa][kappa];
	      }
	  
	      kappa++;
	   }
   }

//newd stuff here... 
//Use the newd stuff here...
   int ok = 1;
   int newd = d;
   double d_rii;
   double d_gs_B;
   ulong exp;
//ldexp might not be the right choice as we move on... should make a straight d_2exp comparison
   d_gs_B = F_mpz_get_d_2exp(&exp, gs_B);
   d_gs_B = ldexp( d_gs_B, exp);
   for (i = d-1; (i >= 0) && (ok > 0); i--)
   {
//d_rii is the G-S length of ith vector divided by 2 (we shouldn't make a mistake and remove something valuable)
      d_rii = ldexp(r[i][i],        2*expo[i] - 1);
//      printf("%5f r[%d] and gs_B = %5f\n", d_rii, i, d_gs_B);
      if (d_rii > d_gs_B) newd--;
      else (ok = 0);
   }

   free(alpha);
   free(expo);
   d_mat_clear(mu);
   d_mat_clear(r);
   d_mat_clear(appB);
   d_mat_clear(appSP);
   free(s);
   free(appSPtmp);
   return newd;
}
//mpfr_init2 not mpfr_init and set_prec not set_default_prec

int LLL_mpfr2_with_removal(F_mpz_mat_t B, mp_prec_t prec, F_mpz_t gs_B)
{
   int kappa, kappa2, d, D, n, i, j, zeros, kappamax;
   __mpfr_struct ** mu, ** r, ** appB, ** appSP;
   __mpfr_struct * s, * mutmp, * appBtmp, * appSPtmp;
   mpfr_t tmp, rtmp;
   F_mpz_t ztmp;
   int * alpha;
   mp_limb_t * Btmp;
   
   n = B->c;
   d = B->r;
   D = d;

   ctt = (4*DELTA + 1)/5;
   halfplus = (4*ETA + .5)/5 ;
   onedothalfplus = 1.0+halfplus;
	
//	ulong shift = getShift(B);

   alpha = (int *) malloc((d + 1) * sizeof(int)); 

   F_mpz_init(ztmp);
   mpfr_init2(rtmp, prec);
   mpfr_init2(tmp, prec);

   mu = mpfr_mat_init2(d, d, prec);
   r = mpfr_mat_init2(d, d, prec);
   appB = mpfr_mat_init2(d, n, prec);
   appSP = mpfr_mat_init2(d, d, prec);

   s = (__mpfr_struct *) malloc ((d + 1) * sizeof(__mpfr_struct));
   appSPtmp = (__mpfr_struct *) malloc ((d + 1) * sizeof(__mpfr_struct));

   for (i = 0; i < d+1; i++){
      mpfr_init2(s + i, prec);
      mpfr_init2(appSPtmp + i, prec);
   }

   for (i = 0; i < d; i++)
      for (j = 0; j < d; j++)
         mpfr_set_nan(appSP[i] + j);//0.0/0.0;
  
   /* ************************** */
   /* Step1: Initialization Step */
   /* ************************** */     
    
   for (i = 0; i < d; i++)
      _F_mpz_vec_to_mpfr_vec(appB[i], B->rows[i], n);  
  
   /* ********************************* */
   /* Step2: Initializing the main loop */
   /* ********************************* */   
  
   kappamax = 0;
   i = 0; 
  
   do
      _mpfr_vec_norm2(appSP[i] + i, appB[i], n, prec); 
   while ( (mpfr_sgn(appSP[i] + i) == 0) && (++i < d));

   zeros = i - 1; /* all vectors B[i] with i <= zeros are zero vectors */
   kappa = i + 1;
   kappamax = kappa;

   if (zeros < d - 1) mpfr_set(r[i] + i, appSP[i] + i, GMP_RNDN);

   for (i = zeros + 1; i < d; i++)
      alpha[i] = 0;

   int babai_fail = 0;
    
   while (kappa < d)
   {      


      if (kappa > kappamax) kappamax = kappa; // Fixme : should this be kappamax = kappa instead of kappamax++

      /* ********************************** */
      /* Step3: Call to the Babai algorithm */
      /* ********************************** */   

      babai_fail = check_Babai_heuristic(kappa, B, mu, r, s, appB, appSP, alpha[kappa], zeros, 
			                        kappamax, n,  tmp, rtmp, prec);

      if (babai_fail == -1)
         return -1;
      
      /* ************************************ */
      /* Step4: Success of Lovasz's condition */
      /* ************************************ */  
      /* ctt * r.coeff[kappa-1][kappa-1] <= s[kappa-2] ?? */

      mpfr_mul_d( tmp, r[kappa - 1] + kappa - 1, ctt, GMP_RNDN);
      if ( mpfr_cmp(tmp, s + kappa - 1) <= 0) 
	   {
	      alpha[kappa] = kappa;
         mpfr_mul(tmp, mu[kappa] + kappa - 1, r[kappa] + kappa - 1, GMP_RNDN);
         mpfr_sub(r[kappa] + kappa, s + kappa - 1, tmp, GMP_RNDN);
	      kappa++;
	   } else
	   {

	      /* ******************************************* */
	      /* Step5: Find the right insertion index kappa */
         /* kappa2 remains the initial kappa            */
	      /* ******************************************* */  

	      kappa2 = kappa;
	      do
	      {
	         kappa--;
	         if (kappa > zeros + 1) 
		      {
               mpfr_mul_d(tmp, r[kappa-1] + kappa - 1, ctt, GMP_RNDN);
	         }
         } while ( (kappa >= zeros + 2) && (mpfr_cmp(s + kappa - 1,tmp) <= 0) );

         for (i = kappa; i < kappa2; i++)
	         if (kappa <= alpha[i]) alpha[i] = kappa;

	      for (i = kappa2; i > kappa; i--) alpha[i] = alpha[i-1];

	      for (i = kappa2 + 1; i <= kappamax; i++)
	         if (kappa < alpha[i]) alpha[i] = kappa;
	  
	      alpha[kappa] = kappa;

	      /* ****************************** */
	      /* Step6: Update the mu's and r's */
	      /* ****************************** */  
	  
	      mutmp = mu[kappa2];
	      for (i = kappa2; i > kappa; i--) mu[i] = mu[i-1];
	      mu[kappa] = mutmp;
	  
	      mutmp = r[kappa2];
	      for (i = kappa2; i > kappa; i--) r[i] = r[i-1];
	      r[kappa] = mutmp;

	      mpfr_set(r[kappa] + kappa, s + kappa, GMP_RNDN);
	  
	      /* ************************ */
	      /* Step7: Update B and appB */
	      /* ************************ */  	  
	  
	      Btmp = B->rows[kappa2];
         for (i = kappa2; i > kappa; i--) B->rows[i] = B->rows[i-1];
         B->rows[kappa] = Btmp;
      
	      appBtmp = appB[kappa2];
	      for (i = kappa2; i > kappa; i--) appB[i] = appB[i-1];
	      appB[kappa] = appBtmp;


	      /* *************************** */
	      /* Step8: Update appSP: tricky */
	      /* *************************** */  	 
	  
	      for (i = 0; i <= kappa2; i++) mpfr_set(appSPtmp + i, appSP[kappa2] + i, GMP_RNDN);

	      for (i = kappa2 + 1; i <= kappamax; i++) mpfr_set(appSPtmp + i, appSP[i] + kappa2, GMP_RNDN);
	  
	      for (i = kappa2; i > kappa; i--)
	      {
	         for (j = 0; j < kappa; j++) mpfr_set(appSP[i] + j, appSP[i-1] + j, GMP_RNDN);	      
	         mpfr_set(appSP[i] + kappa, appSPtmp + i - 1, GMP_RNDN);
	      
	         for (j = kappa + 1; j <= i; j++) mpfr_set(appSP[i] + j, appSP[i-1] + j - 1, GMP_RNDN);

	         for (j = kappa2 + 1; j <= kappamax; j++) mpfr_set(appSP[j] + i, appSP[j] + i - 1, GMP_RNDN);     
	      }
	  
	      for (i = 0; i < kappa; i++) mpfr_set(appSP[kappa] + i, appSPtmp + i, GMP_RNDN);
	      mpfr_set(appSP[kappa] + kappa, appSPtmp + kappa2, GMP_RNDN);

	      for (i = kappa2 + 1; i <= kappamax; i++) mpfr_set(appSP[i] + kappa, appSPtmp + i, GMP_RNDN);
	  
	      if ( mpfr_sgn(r[kappa] + kappa) <= 0.0)
	      {
	         zeros++;
	         kappa++;
	         _mpfr_vec_norm2(appSP[kappa] + kappa, appB[kappa], n, prec);
	         mpfr_set(r[kappa] + kappa, appSP[kappa] + kappa, GMP_RNDN);
	      }
	  
	      kappa++;
	   }
   } 

//newd stuff goes here...
   int ok = 1;
   long newd = d;

   F_mpz_get_mpfr(tmp, gs_B);

   for (i = d-1; (i >= 0) && (ok > 0); i--){
//tmp_gs is the G-S length of ith vector divided by 2 (we shouldn't make a mistake and remove something valuable)
      mpfr_set(rtmp, r[i] + i, GMP_RNDN);
      mpfr_div_d(rtmp, rtmp, 8.0, GMP_RNDN);
//      mpfr_div_2ui(rtmp, rtmp, 1UL, GMP_RNDN);
      ok = mpfr_cmp(rtmp, tmp);
      if (ok > 0){
         newd--;
      }
   }
  
   free(alpha);

   F_mpz_clear(ztmp);
   mpfr_clear(rtmp);
   mpfr_clear(tmp);

   for (i = 0; i < D+1; i++){
      mpfr_clear(s + i);
      mpfr_clear(appSPtmp + i);
   }


   mpfr_mat_clear(mu, D, D);
   mpfr_mat_clear(r, D, D);
   mpfr_mat_clear(appB, D, n);
   mpfr_mat_clear(appSP, D, D);
   free(s);
   free(appSPtmp);

   return newd;
}

int LLL_mpfr_with_removal(F_mpz_mat_t B, F_mpz_t gs_B)
{

   mp_prec_t prec;
   prec = 53;

   int result = -1;
   int num_loops = 1;
   while ((result == -1) && (prec < MPFR_PREC_MAX)){
#if PROFILE
      printf("mpfr LLL with prec = %ld\n", prec);
#endif
      result = LLL_mpfr2_with_removal(B, prec, gs_B);
      if (result == -1){
         if (num_loops < 20)
            prec = prec + 53;
         else
            prec = prec*2;
         num_loops++;
      }
   }
   if (result >= 0)
      return result;
   else
      return -1;
}

int LLL_wrapper_with_removal(F_mpz_mat_t B, F_mpz_t gs_B){

   int res = LLL_d_with_removal(B, gs_B);
   if (res >= 0){ //hooray worked first time
      return res;
   }
   else if (res == -1) //just in case the fast/heuristic switch has any impact
      res = LLL_d_heuristic_with_removal(B, gs_B);

   if (res == -1){ //Now try the mpfr version
#if PROFILE
      printf("using mpfr\n");
#endif
      res = LLL_mpfr_with_removal(B, gs_B);
   }

   if (res >= 0) //finally worked
      return res;
   else //we've got big problems if this is the exit...
      return -1;
}

int knapsack_LLL_wrapper_with_removal(F_mpz_mat_t B, F_mpz_t gs_B){

   int res = knapsack_LLL_d_with_removal(B, gs_B);
   if (res >= 0){ //hooray worked first time
      return res;
   }
   else if (res == -1) //just in case the fast/heuristic switch has any impact
      res = LLL_d_heuristic_with_removal(B, gs_B);

   if (res == -1){ //Now try the mpfr version
<<<<<<< HEAD
      printf("called mpfr!!\n");
=======
#if PROFILE
      printf("called mpfr!!\n");
#endif
>>>>>>> aa346e8f
      res = LLL_mpfr_with_removal(B, gs_B);
   }

   if (res >= 0) //finally worked
      return res;
   else //we've got big problems if this is the exit...
      return -1;
}

// This is a mildly greedy version, tries the fast version unless that fails then 
// switches to heuristic version for only one loop and right back to fast... 

int knapsack_LLL_d_with_removal(F_mpz_mat_t B, F_mpz_t gs_B)
{
   int kappa, kappa2, d, D, n, i, j, zeros, kappamax;
   double ** mu, ** r, ** appB, ** appSP;
   double * s, * mutmp, * appBtmp, * appSPtmp;
   double tmp = 0.0;
   int * expo, * alpha;
   mp_limb_t * Btmp;

   int copy_kappa, copy_kappamax;
   double ** copy_mu, ** copy_r, ** copy_appB, ** copy_appSP;
   double * copy_s;
   int * copy_expo, * copy_alpha;

   int ok = 1;
   int newd = d;
   double d_rii;
   double d_gs_B;
   ulong exp;

   n = B->c;
   d = B->r;
   D = d;

   ctt = (4*DELTA + 1)/5;
   halfplus = (4*ETA + .5)/5 ;
   onedothalfplus = 1.0+halfplus;
	
//	ulong shift = getShift(B);

   alpha = (int *) malloc(d * sizeof(int)); 
   expo = (int *) malloc(d * sizeof(int)); 

   copy_alpha = (int *) malloc(d * sizeof(int)); 
   copy_expo = (int *) malloc(d * sizeof(int)); 

   mu = d_mat_init(d, d);
   r = d_mat_init(d, d);
   appB = d_mat_init(d, n);
   appSP = d_mat_init(d, d);

   copy_mu = d_mat_init(d, d);
   copy_r = d_mat_init(d, d);
   copy_appB = d_mat_init(d, n);
   copy_appSP = d_mat_init(d, d);


   s = (double *) malloc (d * sizeof(double));
   copy_s = (double *) malloc (d * sizeof(double));
   appSPtmp = (double *) malloc (d * sizeof(double));

   for (i = 0; i < d; i++)
      for (j = 0; j < d; j++)
         appSP[i][j] = NAN;//0.0/0.0;
  
   /* ************************** */
   /* Step1: Initialization Step */
   /* ************************** */     
    
   for (i = 0; i < d; i++)
      expo[i] = _F_mpz_vec_to_d_vec_2exp(appB[i], B->rows[i], n);  
  
   /* ********************************* */
   /* Step2: Initializing the main loop */
   /* ********************************* */   
  
   kappamax = 0;
   i = 0; 
  
   do
      appSP[i][i] = _d_vec_norm(appB[i], n); 
   while ((appSP[i][i] <= 0.0) && (++i < d)); // Fixme : should this be EPS not 0.0

   zeros = i - 1; /* all vectors B[i] with i <= zeros are zero vectors */
   kappa = i + 1;
   kappamax = kappa;
  
   if (zeros < d - 1) r[i][i] = appSP[i][i];

   for (i = zeros + 1; i < d; i++)
      alpha[i] = 0;

   int num_failed_fast = 0;
   int babai_ok = 0;
   int heuristic_fail = 0;
   long new_kappa, newvec, newvec_max;

   int last_vec = 0;
      newvec = 0;
      newvec_max = 1;
   long num_loops = 0;

   while (kappa < d)
   {
      num_loops++;
      last_vec = 0;
<<<<<<< HEAD
      if (kappa == d-1){
=======
      if (kappa == d - 1){
>>>>>>> aa346e8f
         last_vec = 1;
      }

      new_kappa = 0;
      if (kappa > kappamax)
      {
//In the first time we hit a new kappa we're going to size-reduce in advance...
         kappamax = kappa; // Fixme : should this be kappamax = kappa instead of kappamax++
//         if (kappa >= 5)
         newvec++;

         if (newvec > newvec_max){
            newvec_max = newvec_max * 2;
            newvec = 0;
            new_kappa = 1;
         }
      }
      /* ********************************** */
      /* Step3: Call to the Babai algorithm */
      /* ********************************** */ 
  
      if (num_failed_fast < 150)
      {
#if PROFILE
   babai_start = get_cycle_counter();
#endif
         babai_ok = check_Babai(kappa, B, mu, r, s, appB, expo, appSP, alpha[kappa], zeros, 
			                        kappamax, n); 
#if PROFILE
   babai_stop = get_cycle_counter();
   babai_total = babai_total + babai_stop - babai_start;
#endif
      }
      else
      {
         babai_ok = -1;
      }

      if (babai_ok == -1)
      {
#if PROFILE
   hbabai_start = get_cycle_counter();
#endif
         num_failed_fast++;
         heuristic_fail = check_Babai_heuristic_d(kappa, B, mu, r, s, appB, expo, appSP, alpha[kappa], zeros, kappamax, n); 
#if PROFILE
   hbabai_stop = get_cycle_counter();
   hbabai_total = hbabai_total + hbabai_stop - hbabai_start;
#endif
      }


      if (heuristic_fail == -1)
      {
   free(alpha);
   free(expo);
   free(copy_alpha);
   free(copy_expo);
   d_mat_clear(mu);
   d_mat_clear(r);
   d_mat_clear(appB);
   d_mat_clear(appSP);
   d_mat_clear(copy_mu);
   d_mat_clear(copy_r);
   d_mat_clear(copy_appB);
   d_mat_clear(copy_appSP);
   free(s);
   free(copy_s);
   free(appSPtmp);
//Got bad in there, have to switch to mpfr...
         return -1;
      }
//End of the real Babai part...
      if (new_kappa == 1)
      {
//Perhaps a bit naive but just making a copy of everything but B, running ahead
//to kappa = d, without upsetting LLL... we'll see what happens.
         copy_kappa = kappa + 1;
         copy_kappamax = copy_kappa;
/*         for (i = 0; i < kappa; i++)
            for (j = 0; j < i; j++)
            {
               copy_mu[i][j] = mu[i][j];
               copy_r[i][j] = r[i][j];
               copy_appSP[i][j] = appSP[i][j];               
            }
*/
/*
         for (i = 0; i < d; i++)
            for (j = 0; j < n; j++)
            {
               copy_appB[i][j] = appB[i][j];
            }
*/

/*         for (i = 0; i < d; i++)
         {
            copy_s[i] = s[i];
//            copy_expo[i] = expo[i];
//            copy_alpha[i] = alpha[i];
         }
*/

         for (copy_kappa = d-1; copy_kappa >  kappa; copy_kappa--)
         {
#if PROFILE
   adv_babai_start = get_cycle_counter();
#endif
            babai_ok = advance_check_Babai(kappa, copy_kappa, B, mu, r, copy_s, appB, expo, appSP, alpha[copy_kappa], zeros, copy_kappamax, n);
#if PROFILE
   adv_babai_stop = get_cycle_counter();
   adv_babai_total = adv_babai_total + adv_babai_stop - adv_babai_start;
#endif

            heuristic_fail = 0;
            if (babai_ok == -1)
            {
#if PROFILE
   hadv_babai_start = get_cycle_counter();
#endif
//               printf("heur_fail_advance ");printf("copy_kappa == %d\n", copy_kappa);
               heuristic_fail = advance_check_Babai_heuristic_d(kappa, copy_kappa, B, mu, r, copy_s, appB, expo, appSP, alpha[copy_kappa], zeros, copy_kappamax, n);
#if PROFILE
   hadv_babai_stop = get_cycle_counter();
   hadv_babai_total = hadv_babai_total + hadv_babai_stop - hadv_babai_start;
#endif

            }
         }


/*
  This isn't stable...
            if ( (heuristic_fail >= 0) && (copy_kappa == d-1) )
            {
//Use the newd stuff here...
//ldexp might not be the right choice as we move on... should make a straight d_2exp comparison
               ok = 1;
               newd = d;
               d_gs_B = F_mpz_get_d_2exp(&exp, gs_B);
               d_gs_B = ldexp( d_gs_B, exp);
               for (i = d-1; (i >= 0) && (ok > 0); i--)
               {
//d_rii is the G-S length of ith vector divided by 2 (we shouldn't make a mistake and remove something valuable)
                  d_rii = ldexp(copy_r[i][i], 2*copy_expo[i] - 3);
            //      printf("%5f r[%d] and gs_B = %5f\n", d_rii, i, d_gs_B);
                  if (d_rii > d_gs_B) newd--;
      else (ok = 0);
               }
               d = newd;
            }
*/
      }
      /* ************************************ */
      /* Step4: Success of Lovasz's condition */
      /* ************************************ */  
      /* ctt * r.coeff[kappa-1][kappa-1] <= s[kappa-2] ?? */


<<<<<<< HEAD
      if (last_vec == 1){
	      tmp = mu[kappa][kappa-1] * r[kappa][kappa-1];
         printf("kappa = d-1 kappa = %ld\n", kappa);
         d_gs_B = F_mpz_get_d_2exp(&exp, gs_B);
         d_gs_B = ldexp( d_gs_B, exp);
         d_rii = ldexp(s[kappa-1] - tmp,        2*expo[kappa] - 1);
         printf("%5f r[%d] and gs_B = %5f\n", d_rii, d-1, d_gs_B);
         if (d_rii > d_gs_B){
=======
      if (last_vec == 12){
	      tmp = mu[kappa][kappa-1] * r[kappa][kappa-1];
         d_gs_B = F_mpz_get_d_2exp(&exp, gs_B);
         d_gs_B = ldexp( d_gs_B, exp);
         d_rii = ldexp(s[kappa-1] - tmp,        2*expo[kappa] - 1);
#if PROFILE
         printf("last vector reached\n kappa = d-1 kappa = %ld\n", kappa);
         printf("%5f r[%d] and gs_B = %5f\n", d_rii, d-1, d_gs_B);
#endif
         if (d_rii > d_gs_B){
#if PROFILE
>>>>>>> aa346e8f
            r[kappa][kappa] = s[kappa-1] - tmp;
            for (i = d-1; (i >= 0); i--)
            {
//d_rii is the G-S length of ith vector divided by 2 (we shouldn't make a mistake and remove something valuable)
               d_rii = ldexp(r[i][i],        2*expo[i] - 1);
               printf("%5f r[%d] and gs_B = %5f\n", d_rii, i, d_gs_B);
<<<<<<< HEAD
               if (d_rii < 1)
                  printf("r[i][i] = %5f and expo = %ld\n", r[i][i], 2*expo[i] - 1);
               if (d_rii > d_gs_B)
                  printf("big... \n"); 
            }

=======
               if (d_rii < 1) printf("r[i][i] = %5f and expo = %ld\n", r[i][i], 2*expo[i] - 1);
               if (d_rii > d_gs_B) printf("big... \n"); 
            }
#endif
>>>>>>> aa346e8f
            break;
         }
      }

      tmp = r[kappa-1][kappa-1] * ctt;
      tmp = ldexp (tmp, 2*(expo[kappa-1] - expo[kappa]));

      if (tmp <= s[kappa-1]) 
      {
         alpha[kappa] = kappa;
	      tmp = mu[kappa][kappa-1] * r[kappa][kappa-1];
	      r[kappa][kappa] = s[kappa-1] - tmp;
	      kappa++;
	   } else
	   {
      /* ******************************************* */
	   /* Step5: Find the right insertion index kappa */
      /* kappa2 remains the initial kappa            */
	   /* ******************************************* */  

	      kappa2 = kappa;
	      do
	      {
	         kappa--;
	         if (kappa > zeros + 1) 
		      {
		         tmp = r[kappa-1][kappa-1] * ctt;
	            tmp = ldexp(tmp, 2*(expo[kappa-1] - expo[kappa2]));
	         }
         } while ((kappa >= zeros + 2) && (s[kappa-1] <= tmp));

         for (i = kappa; i < kappa2; i++)
	         if (kappa <= alpha[i]) alpha[i] = kappa;

	      for (i = kappa2; i > kappa; i--) alpha[i] = alpha[i-1];

	      for (i = kappa2 + 1; i <= kappamax; i++)
	         if (kappa < alpha[i]) alpha[i] = kappa;
	  
	      alpha[kappa] = kappa;

	      /* ****************************** */
	      /* Step6: Update the mu's and r's */
	      /* ****************************** */  
	  
	      mutmp = mu[kappa2];
	      for (i = kappa2; i > kappa; i--) mu[i] = mu[i-1];
	      mu[kappa] = mutmp;
	  
	      mutmp = r[kappa2];
	      for (i = kappa2; i > kappa; i--) r[i] = r[i-1];
	      r[kappa] = mutmp;

	      r[kappa][kappa] = s[kappa];
	  
	      /* ************************ */
	      /* Step7: Update B and appB */
	      /* ************************ */  	  
	  
	      Btmp = B->rows[kappa2];
         for (i = kappa2; i > kappa; i--) B->rows[i] = B->rows[i-1];
         B->rows[kappa] = Btmp;
      
	      appBtmp = appB[kappa2];
	      for (i = kappa2; i > kappa; i--) appB[i] = appB[i-1];
	      appB[kappa] = appBtmp;

	      j = expo[kappa2];
	      for (i = kappa2; i > kappa; i--) expo[i] = expo[i-1];
	      expo[kappa] = j;

	      /* *************************** */
	      /* Step8: Update appSP: tricky */
	      /* *************************** */  	 
	  
	      for (i = 0; i <= kappa2; i++) appSPtmp[i] = appSP[kappa2][i];

	      for (i = kappa2 + 1; i <= kappamax; i++) appSPtmp[i] = appSP[i][kappa2];
	  
	      for (i = kappa2; i > kappa; i--)
	      {
	         for (j = 0; j < kappa; j++) appSP[i][j] = appSP[i-1][j];	      
	         appSP[i][kappa] = appSPtmp[i-1];
	      
	         for (j = kappa + 1; j <= i; j++) appSP[i][j] = appSP[i-1][j-1];

	         for (j = kappa2 + 1; j <= kappamax; j++) appSP[j][i] = appSP[j][i-1];     
	      }
	  
	      for (i = 0; i < kappa; i++) appSP[kappa][i] = appSPtmp[i];
	      appSP[kappa][kappa] = appSPtmp[kappa2];

	      for (i = kappa2 + 1; i <= kappamax; i++) appSP[i][kappa] = appSPtmp[i];
	  
	      if (r[kappa][kappa] <= 0.0)
	      {
	         zeros++;
	         kappa++;
	         appSP[kappa][kappa] = _d_vec_norm(appB[kappa], n);
	         r[kappa][kappa] = appSP[kappa][kappa];
	      }
	  
	      kappa++;
	   }
   } 

<<<<<<< HEAD
   printf(" num iterations = %ld \n", num_loops);
=======
#if PROFILE
   printf(" num loops = %ld \n", num_loops);
#endif
>>>>>>> aa346e8f
//Use the newd stuff here...
//ldexp might not be the right choice as we move on... should make a straight d_2exp comparison
   ok = 1;
   newd = d;
   d_gs_B = F_mpz_get_d_2exp(&exp, gs_B);
   d_gs_B = ldexp( d_gs_B, exp);
   for (i = d-1; (i >= 0) && (ok > 0); i--)
   {
//d_rii is the G-S length of ith vector divided by 2 (we shouldn't make a mistake and remove something valuable)
      d_rii = ldexp(r[i][i],        2*expo[i] - 1);
#if PROFILE
      printf("%5f r[%d] and gs_B = %5f\n", d_rii, i, d_gs_B);
#endif
      if (d_rii > d_gs_B) newd--;
      else (ok = 0);
   }
  
   free(alpha);
   free(expo);
   free(copy_alpha);
   free(copy_expo);
   d_mat_clear(mu);
   d_mat_clear(r);
   d_mat_clear(appB);
   d_mat_clear(appSP);
   d_mat_clear(copy_mu);
   d_mat_clear(copy_r);
   d_mat_clear(copy_appB);
   d_mat_clear(copy_appSP);
   free(s);
   free(copy_s);
   free(appSPtmp);

   return newd;
}

int knapsack_LLL_d_heuristic_with_removal(F_mpz_mat_t B, F_mpz_t gs_B)
{
   int kappa, kappa2, d, n, i, j, zeros, kappamax;
   double ** mu, ** r, ** appB, ** appSP;
   double * s, * mutmp, * appBtmp, * appSPtmp;
   double tmp = 0.0;
   int * expo, * alpha;
   mp_limb_t * Btmp;
   
   n = B->c;
   d = B->r;

   ctt = (4*DELTA + 1)/5;
   halfplus = (4*ETA + .5)/5 ;
   onedothalfplus = 1.0+halfplus;
	
//	ulong shift = getShift(B);

   alpha = (int *) malloc(d * sizeof(int)); 
   expo = (int *) malloc(d * sizeof(int)); 

   mu = d_mat_init(d, d);
   r = d_mat_init(d, d);
   appB = d_mat_init(d, n);
   appSP = d_mat_init(d, d);

   s = (double *) malloc (d * sizeof(double));
   appSPtmp = (double *) malloc (d * sizeof(double));

   for (i = 0; i < d; i++)
      for (j = 0; j < d; j++)
         appSP[i][j] = NAN;//0.0/0.0;
  
   /* ************************** */
   /* Step1: Initialization Step */
   /* ************************** */     
    
   for (i = 0; i < d; i++)
      expo[i] = _F_mpz_vec_to_d_vec_2exp(appB[i], B->rows[i], n);  
  
   /* ********************************* */
   /* Step2: Initializing the main loop */
   /* ********************************* */   
  
   kappamax = 0;
   i = 0; 
  
   do
//### This is different -----
   appSP[i][i] = _d_vec_norm(appB[i], n); 
//---------------------------
   while ((appSP[i][i] <= 0.0) && (++i < d)); // Fixme : should this be EPS not 0.0

   zeros = i - 1; /* all vectors B[i] with i <= zeros are zero vectors */
   kappa = i + 1;
   kappamax = kappa;
  
   if (zeros < d - 1) r[i][i] = appSP[i][i];

   for (i = zeros + 1; i < d; i++)
      alpha[i] = 0;
    
   while (kappa < d)
   {      
      if (kappa > kappamax) kappamax = kappa; // Fixme : should this be kappamax = kappa instead of kappamax++

      /* ********************************** */
      /* Step3: Call to the Babai algorithm */
      /* ********************************** */   

      int babai_fail = check_Babai_heuristic_d(kappa, B, mu, r, s, appB, expo, appSP, alpha[kappa], zeros, 
			                        kappamax, n); 
      if (babai_fail == -1)
         return -1;

      /* ************************************ */
      /* Step4: Success of Lovasz's condition */
      /* ************************************ */  
      /* ctt * r.coeff[kappa-1][kappa-1] <= s[kappa-2] ?? */
      
      tmp = r[kappa-1][kappa-1] * ctt;
      tmp = ldexp (tmp, 2*(expo[kappa-1] - expo[kappa]));

      if (tmp <= s[kappa-1]) 
	   {
	      alpha[kappa] = kappa;
	      tmp = mu[kappa][kappa-1] * r[kappa][kappa-1];
	      r[kappa][kappa] = s[kappa-1] - tmp;
	      kappa++;
	   } else
	   {

	      /* ******************************************* */
	      /* Step5: Find the right insertion index kappa */
         /* kappa2 remains the initial kappa            */
	      /* ******************************************* */  

	      kappa2 = kappa;
	      do
	      {
	         kappa--;
	         if (kappa > zeros + 1) 
		      {
		         tmp = r[kappa-1][kappa-1] * ctt;
	            tmp = ldexp(tmp, 2*(expo[kappa-1] - expo[kappa2]));
	         }
         } while ((kappa >= zeros + 2) && (s[kappa-1] <= tmp));

         for (i = kappa; i < kappa2; i++)
	         if (kappa <= alpha[i]) alpha[i] = kappa;

	      for (i = kappa2; i > kappa; i--) alpha[i] = alpha[i-1];

	      for (i = kappa2 + 1; i <= kappamax; i++)
	         if (kappa < alpha[i]) alpha[i] = kappa;
	  
	      alpha[kappa] = kappa;

	      /* ****************************** */
	      /* Step6: Update the mu's and r's */
	      /* ****************************** */  
	  
	      mutmp = mu[kappa2];
	      for (i = kappa2; i > kappa; i--) mu[i] = mu[i-1];
	      mu[kappa] = mutmp;
	  
	      mutmp = r[kappa2];
	      for (i = kappa2; i > kappa; i--) r[i] = r[i-1];
	      r[kappa] = mutmp;

	      r[kappa][kappa] = s[kappa];
	  
	      /* ************************ */
	      /* Step7: Update B and appB */
	      /* ************************ */  	  
	  
	      Btmp = B->rows[kappa2];
         for (i = kappa2; i > kappa; i--) B->rows[i] = B->rows[i-1];
         B->rows[kappa] = Btmp;
      
	      appBtmp = appB[kappa2];
	      for (i = kappa2; i > kappa; i--) appB[i] = appB[i-1];
	      appB[kappa] = appBtmp;

	      j = expo[kappa2];
	      for (i = kappa2; i > kappa; i--) expo[i] = expo[i-1];
	      expo[kappa] = j;

	      /* *************************** */
	      /* Step8: Update appSP: tricky */
	      /* *************************** */  	 
	  
	      for (i = 0; i <= kappa2; i++) appSPtmp[i] = appSP[kappa2][i];

	      for (i = kappa2 + 1; i <= kappamax; i++) appSPtmp[i] = appSP[i][kappa2];
	  
	      for (i = kappa2; i > kappa; i--)
	      {
	         for (j = 0; j < kappa; j++) appSP[i][j] = appSP[i-1][j];	      
	         appSP[i][kappa] = appSPtmp[i-1];
	      
	         for (j = kappa + 1; j <= i; j++) appSP[i][j] = appSP[i-1][j-1];

	         for (j = kappa2 + 1; j <= kappamax; j++) appSP[j][i] = appSP[j][i-1];     
	      }
	  
	      for (i = 0; i < kappa; i++) appSP[kappa][i] = appSPtmp[i];
	      appSP[kappa][kappa] = appSPtmp[kappa2];

	      for (i = kappa2 + 1; i <= kappamax; i++) appSP[i][kappa] = appSPtmp[i];
	  
	      if (r[kappa][kappa] <= 0.0)//fixme should be EPS
	      {
	         zeros++;
	         kappa++;
//### This is different -----
	         appSP[kappa][kappa] = _d_vec_norm(appB[kappa], n);
//---------------------------
            r[kappa][kappa] = appSP[kappa][kappa];
	      }
	  
	      kappa++;
	   }
   }

//newd stuff here... 
//Use the newd stuff here...
   int ok = 1;
   int newd = d;
   double d_rii;
   double d_gs_B;
   ulong exp;
//ldexp might not be the right choice as we move on... should make a straight d_2exp comparison
   d_gs_B = F_mpz_get_d_2exp(&exp, gs_B);
   d_gs_B = ldexp( d_gs_B, exp);
   for (i = d-1; (i >= 0) && (ok > 0); i--)
   {
//d_rii is the G-S length of ith vector divided by 2 (we shouldn't make a mistake and remove something valuable)
      d_rii = ldexp(r[i][i],        2*expo[i] - 1);
#if PROFILE
      printf("%5f r[%d] and gs_B = %5f\n", d_rii, i, d_gs_B);
#endif
      if (d_rii > d_gs_B) newd--;
      else (ok = 0);
   }

   free(alpha);
   free(expo);
   d_mat_clear(mu);
   d_mat_clear(r);
   d_mat_clear(appB);
   d_mat_clear(appSP);
   free(s);
   free(appSPtmp);
   return newd;
}
//mpfr_init2 not mpfr_init and set_prec not set_default_prec

int knapsack_LLL_mpfr2_with_removal(F_mpz_mat_t B, mp_prec_t prec, F_mpz_t gs_B)
{
   int kappa, kappa2, d, D, n, i, j, zeros, kappamax;
   __mpfr_struct ** mu, ** r, ** appB, ** appSP;
   __mpfr_struct * s, * mutmp, * appBtmp, * appSPtmp;
   mpfr_t tmp, rtmp;
   F_mpz_t ztmp;
   int * alpha;
   mp_limb_t * Btmp;
   
   n = B->c;
   d = B->r;
   D = d;

   ctt = (4*DELTA + 1)/5;
   halfplus = (4*ETA + .5)/5 ;
   onedothalfplus = 1.0+halfplus;
	
//	ulong shift = getShift(B);

   alpha = (int *) malloc((d + 1) * sizeof(int)); 

   F_mpz_init(ztmp);
   mpfr_init2(rtmp, prec);
   mpfr_init2(tmp, prec);

   mu = mpfr_mat_init2(d, d, prec);
   r = mpfr_mat_init2(d, d, prec);
   appB = mpfr_mat_init2(d, n, prec);
   appSP = mpfr_mat_init2(d, d, prec);

   s = (__mpfr_struct *) malloc ((d + 1) * sizeof(__mpfr_struct));
   appSPtmp = (__mpfr_struct *) malloc ((d + 1) * sizeof(__mpfr_struct));

   for (i = 0; i < d+1; i++){
      mpfr_init2(s + i, prec);
      mpfr_init2(appSPtmp + i, prec);
   }

   for (i = 0; i < d; i++)
      for (j = 0; j < d; j++)
         mpfr_set_nan(appSP[i] + j);//0.0/0.0;
  
   /* ************************** */
   /* Step1: Initialization Step */
   /* ************************** */     
    
   for (i = 0; i < d; i++)
	   _F_mpz_vec_to_mpfr_vec(appB[i], B->rows[i], n);  
  
   /* ********************************* */
   /* Step2: Initializing the main loop */
   /* ********************************* */   
  
   kappamax = 0;
   i = 0; 
  
   do
      _mpfr_vec_norm2(appSP[i] + i, appB[i], n, prec); 
   while ( (mpfr_sgn(appSP[i] + i) == 0) && (++i < d));

   zeros = i - 1; /* all vectors B[i] with i <= zeros are zero vectors */
   kappa = i + 1;
   kappamax = kappa;
  
   if (zeros < d - 1) mpfr_set(r[i] + i, appSP[i] + i, GMP_RNDN);

   for (i = zeros + 1; i < d; i++)
      alpha[i] = 0;

   int babai_fail = 0;
    
   while (kappa < d)
   {      


      if (kappa > kappamax) kappamax = kappa; // Fixme : should this be kappamax = kappa instead of kappamax++

      /* ********************************** */
      /* Step3: Call to the Babai algorithm */
      /* ********************************** */   

      babai_fail = check_Babai_heuristic(kappa, B, mu, r, s, appB, appSP, alpha[kappa], zeros, 
			                        kappamax, n,  tmp, rtmp, prec);

      if (babai_fail == -1)
         return -1;
      
      /* ************************************ */
      /* Step4: Success of Lovasz's condition */
      /* ************************************ */  
      /* ctt * r.coeff[kappa-1][kappa-1] <= s[kappa-2] ?? */

      mpfr_mul_d( tmp, r[kappa - 1] + kappa - 1, ctt, GMP_RNDN);
      if ( mpfr_cmp(tmp, s + kappa - 1) <= 0) 
	   {
	      alpha[kappa] = kappa;
         mpfr_mul(tmp, mu[kappa] + kappa - 1, r[kappa] + kappa - 1, GMP_RNDN);
         mpfr_sub(r[kappa] + kappa, s + kappa - 1, tmp, GMP_RNDN);
	      kappa++;
	   } else
	   {

	      /* ******************************************* */
	      /* Step5: Find the right insertion index kappa */
         /* kappa2 remains the initial kappa            */
	      /* ******************************************* */  

	      kappa2 = kappa;
	      do
	      {
	         kappa--;
	         if (kappa > zeros + 1) 
		      {
               mpfr_mul_d(tmp, r[kappa-1] + kappa - 1, ctt, GMP_RNDN);
	         }
         } while ( (kappa >= zeros + 2) && (mpfr_cmp(s + kappa - 1,tmp) <= 0) );

         for (i = kappa; i < kappa2; i++)
	         if (kappa <= alpha[i]) alpha[i] = kappa;

	      for (i = kappa2; i > kappa; i--) alpha[i] = alpha[i-1];

	      for (i = kappa2 + 1; i <= kappamax; i++)
	         if (kappa < alpha[i]) alpha[i] = kappa;
	  
	      alpha[kappa] = kappa;

	      /* ****************************** */
	      /* Step6: Update the mu's and r's */
	      /* ****************************** */  
	  
	      mutmp = mu[kappa2];
	      for (i = kappa2; i > kappa; i--) mu[i] = mu[i-1];
	      mu[kappa] = mutmp;
	  
	      mutmp = r[kappa2];
	      for (i = kappa2; i > kappa; i--) r[i] = r[i-1];
	      r[kappa] = mutmp;

	      mpfr_set(r[kappa] + kappa, s + kappa, GMP_RNDN);
	  
	      /* ************************ */
	      /* Step7: Update B and appB */
	      /* ************************ */  	  
	  
	      Btmp = B->rows[kappa2];
         for (i = kappa2; i > kappa; i--) B->rows[i] = B->rows[i-1];
         B->rows[kappa] = Btmp;
      
	      appBtmp = appB[kappa2];
	      for (i = kappa2; i > kappa; i--) appB[i] = appB[i-1];
	      appB[kappa] = appBtmp;


	      /* *************************** */
	      /* Step8: Update appSP: tricky */
	      /* *************************** */  	 
	  
	      for (i = 0; i <= kappa2; i++) mpfr_set(appSPtmp + i, appSP[kappa2] + i, GMP_RNDN);

	      for (i = kappa2 + 1; i <= kappamax; i++) mpfr_set(appSPtmp + i, appSP[i] + kappa2, GMP_RNDN);
	  
	      for (i = kappa2; i > kappa; i--)
	      {
	         for (j = 0; j < kappa; j++) mpfr_set(appSP[i] + j, appSP[i-1] + j, GMP_RNDN);	      
	         mpfr_set(appSP[i] + kappa, appSPtmp + i - 1, GMP_RNDN);
	      
	         for (j = kappa + 1; j <= i; j++) mpfr_set(appSP[i] + j, appSP[i-1] + j - 1, GMP_RNDN);

	         for (j = kappa2 + 1; j <= kappamax; j++) mpfr_set(appSP[j] + i, appSP[j] + i - 1, GMP_RNDN);     
	      }
	  
	      for (i = 0; i < kappa; i++) mpfr_set(appSP[kappa] + i, appSPtmp + i, GMP_RNDN);
	      mpfr_set(appSP[kappa] + kappa, appSPtmp + kappa2, GMP_RNDN);

	      for (i = kappa2 + 1; i <= kappamax; i++) mpfr_set(appSP[i] + kappa, appSPtmp + i, GMP_RNDN);
	  
	      if ( mpfr_sgn(r[kappa] + kappa) <= 0.0)
	      {
	         zeros++;
	         kappa++;
	         _mpfr_vec_norm2(appSP[kappa] + kappa, appB[kappa], n, prec);
	         mpfr_set(r[kappa] + kappa, appSP[kappa] + kappa, GMP_RNDN);
	      }
	  
	      kappa++;
	   }
   } 

//newd stuff goes here...
   int ok = 1;
   long newd = d;

   F_mpz_get_mpfr(tmp, gs_B);

   for (i = d-1; (i >= 0) && (ok > 0); i--){
//tmp_gs is the G-S length of ith vector divided by 2 (we shouldn't make a mistake and remove something valuable)
      mpfr_set(rtmp, r[i] + i, GMP_RNDN);
      mpfr_div_d(rtmp, rtmp, 8.0, GMP_RNDN);
//      mpfr_div_2ui(rtmp, rtmp, 1UL, GMP_RNDN);
      ok = mpfr_cmp(rtmp, tmp);
      if (ok > 0){
         newd--;
      }
   }
  
   free(alpha);

   F_mpz_clear(ztmp);
   mpfr_clear(rtmp);
   mpfr_clear(tmp);

   for (i = 0; i < D+1; i++){
      mpfr_clear(s + i);
      mpfr_clear(appSPtmp + i);
   }


   mpfr_mat_clear(mu, D, D);
   mpfr_mat_clear(r, D, D);
   mpfr_mat_clear(appB, D, n);
   mpfr_mat_clear(appSP, D, D);
   free(s);
   free(appSPtmp);

   return newd;
}

int knapsack_LLL_mpfr_with_removal(F_mpz_mat_t B, F_mpz_t gs_B)
{

   printf("******************warning mpfr**************\n");
   mp_prec_t prec;
   prec = 53;

   int result = -1;
   int num_loops = 1;
   while ((result == -1) && (prec < MPFR_PREC_MAX)){
      result = knapsack_LLL_mpfr2_with_removal(B, prec, gs_B);
      if (result == -1){
         if (num_loops < 20)
            prec = prec + 53;
         else
            prec = prec*2;
         num_loops++;
      }
   }
   if (result >= 0)
      return result;
   else
      return -1;
}

int knapsack_LLL_with_removal(F_mpz_mat_t B, F_mpz_t gs_B){

   int res = knapsack_LLL_d_with_removal(B, gs_B);
   if (res >= 0) //hooray worked first time
      return res;
   else if (res == -1) //just in case the fast/heuristic switch has any impact
      res = knapsack_LLL_d_heuristic_with_removal(B, gs_B);

   if (res == -1) //Now try the mpfr version
      res = knapsack_LLL_mpfr_with_removal(B, gs_B);

   if (res >= 0) //finally worked
      return res;
   else //we've got big problems if this is the exit...
      return -1;
}


int LLL_d_zero_vec_heuristic_with_removal(F_mpz_mat_t B, F_mpz_t gs_B)
{
   int kappa, kappa2, d, n, i, j, zeros, kappamax;
   double ** mu, ** r, ** appB, ** appSP;
   double * s, * mutmp, * appBtmp, * appSPtmp;
   double tmp = 0.0;
   int * expo, * alpha;
   mp_limb_t * Btmp;
   
   n = B->c;
   d = B->r;

   ctt = (4*DELTA + 1)/5;
   halfplus = (4*ETA + .5)/5;
   onedothalfplus = 1.0+halfplus;
	
//	ulong shift = getShift(B);

   alpha = (int *) malloc(d * sizeof(int)); 
   expo = (int *) malloc(d * sizeof(int)); 

   mu = d_mat_init(d, d);
   r = d_mat_init(d, d);
   appB = d_mat_init(d, n);
   appSP = d_mat_init(d, d);

   s = (double *) malloc (d * sizeof(double));
   appSPtmp = (double *) malloc (d * sizeof(double));

   for (i = 0; i < d; i++)
      for (j = 0; j < d; j++)
         appSP[i][j] = NAN;//0.0/0.0;
  
   /* ************************** */
   /* Step1: Initialization Step */
   /* ************************** */     
    
   for (i = 0; i < d; i++)
      expo[i] = _F_mpz_vec_to_d_vec_2exp(appB[i], B->rows[i], n);  
  
   /* ********************************* */
   /* Step2: Initializing the main loop */
   /* ********************************* */   
  
   kappamax = 0;
   i = 0; 
  
   do
//### This is different -----
   appSP[i][i] = _d_vec_norm(appB[i], n); 
//---------------------------
   while ((appSP[i][i] <= 0.0) && (++i < d)); // Fixme : should this be EPS not 0.0

   zeros = i - 1; /* all vectors B[i] with i <= zeros are zero vectors */
   kappa = i + 1;
   kappamax = kappa;

   //printf("zeros = %d \n", zeros);
  
   if (zeros < d - 1) r[i][i] = appSP[i][i];

   for (i = zeros + 1; i < d; i++)
      alpha[i] = 0;
    
   while (kappa < d)
   {      
      if (kappa > kappamax) kappamax = kappa; // Fixme : should this be kappamax = kappa instead of kappamax++

      /* ********************************** */
      /* Step3: Call to the Babai algorithm */
      /* ********************************** */   

      int babai_fail = check_Babai_heuristic_d_zero_vec(kappa, B, mu, r, s, appB, expo, appSP, alpha[kappa], zeros, 
			                        kappamax, n); 
      if (babai_fail == -1)
         return -1;
      if (babai_fail == 10)
      {
//This means that the kappa^th vector is a 0-vector... 
         //printf(" found a 0 vector!\n");

      }

      /* ************************************ */
      /* Step4: Success of Lovasz's condition */
      /* ************************************ */  
      /* ctt * r.coeff[kappa-1][kappa-1] <= s[kappa-2] ?? */
      
      tmp = r[kappa-1][kappa-1] * ctt;
      tmp = ldexp (tmp, 2*(expo[kappa-1] - expo[kappa]));

      if (tmp <= s[kappa-1]) 
	   {
	      alpha[kappa] = kappa;
	      tmp = mu[kappa][kappa-1] * r[kappa][kappa-1];
	      r[kappa][kappa] = s[kappa-1] - tmp;
	      kappa++;
	   } else
	   {

	      /* ******************************************* */
	      /* Step5: Find the right insertion index kappa */
         /* kappa2 remains the initial kappa            */
	      /* ******************************************* */  

	      kappa2 = kappa;
	      do
	      {
	         kappa--;
	         if (kappa > zeros + 1) 
		      {
		         tmp = r[kappa-1][kappa-1] * ctt;
	            tmp = ldexp(tmp, 2*(expo[kappa-1] - expo[kappa2]));
	         }
         } while ((kappa >= zeros + 2) && (s[kappa-1] <= tmp));

         for (i = kappa; i < kappa2; i++)
	         if (kappa <= alpha[i]) alpha[i] = kappa;

	      for (i = kappa2; i > kappa; i--) alpha[i] = alpha[i-1];

	      for (i = kappa2 + 1; i <= kappamax; i++)
	         if (kappa < alpha[i]) alpha[i] = kappa;
	  
	      alpha[kappa] = kappa;

	      /* ****************************** */
	      /* Step6: Update the mu's and r's */
	      /* ****************************** */  
	  
	      mutmp = mu[kappa2];
	      for (i = kappa2; i > kappa; i--) mu[i] = mu[i-1];
	      mu[kappa] = mutmp;
	  
	      mutmp = r[kappa2];
	      for (i = kappa2; i > kappa; i--) r[i] = r[i-1];
	      r[kappa] = mutmp;

	      r[kappa][kappa] = s[kappa];
	  
	      /* ************************ */
	      /* Step7: Update B and appB */
	      /* ************************ */  	  
	  
	      Btmp = B->rows[kappa2];
         for (i = kappa2; i > kappa; i--) B->rows[i] = B->rows[i-1];
         B->rows[kappa] = Btmp;
      
	      appBtmp = appB[kappa2];
	      for (i = kappa2; i > kappa; i--) appB[i] = appB[i-1];
	      appB[kappa] = appBtmp;

	      j = expo[kappa2];
	      for (i = kappa2; i > kappa; i--) expo[i] = expo[i-1];
	      expo[kappa] = j;

	      /* *************************** */
	      /* Step8: Update appSP: tricky */
	      /* *************************** */  	 
	  
	      for (i = 0; i <= kappa2; i++) appSPtmp[i] = appSP[kappa2][i];

	      for (i = kappa2 + 1; i <= kappamax; i++) appSPtmp[i] = appSP[i][kappa2];
	  
	      for (i = kappa2; i > kappa; i--)
	      {
	         for (j = 0; j < kappa; j++) appSP[i][j] = appSP[i-1][j];	      
	         appSP[i][kappa] = appSPtmp[i-1];
	      
	         for (j = kappa + 1; j <= i; j++) appSP[i][j] = appSP[i-1][j-1];

	         for (j = kappa2 + 1; j <= kappamax; j++) appSP[j][i] = appSP[j][i-1];     
	      }
	  
	      for (i = 0; i < kappa; i++) appSP[kappa][i] = appSPtmp[i];
	      appSP[kappa][kappa] = appSPtmp[kappa2];

	      for (i = kappa2 + 1; i <= kappamax; i++) appSP[i][kappa] = appSPtmp[i];
	  
	      if (r[kappa][kappa] <= 0.0)//fixme should be EPS
	      {
	         zeros++;
	         kappa++;
//### This is different -----
	         appSP[kappa][kappa] = _d_vec_norm(appB[kappa], n);
//---------------------------
            r[kappa][kappa] = appSP[kappa][kappa];
	      }
	  
	      kappa++;
	   }
   }

//newd stuff here... 
//Use the newd stuff here...
   int ok = 1;
   int newd = d;
   double d_rii;
   double d_gs_B;
   ulong exp;
//ldexp might not be the right choice as we move on... should make a straight d_2exp comparison
   d_gs_B = F_mpz_get_d_2exp(&exp, gs_B);
   d_gs_B = ldexp( d_gs_B, exp);
   for (i = d-1; (i >= 0) && (ok > 0); i--)
   {
//d_rii is the G-S length of ith vector divided by 2 (we shouldn't make a mistake and remove something valuable)
      d_rii = ldexp(r[i][i],        2*expo[i] - 1);
//      printf("%5f r[%d] and gs_B = %5f\n", d_rii, i, d_gs_B);
      if (d_rii > d_gs_B) newd--;
      else (ok = 0);
   }

   free(alpha);
   free(expo);
   d_mat_clear(mu);
   d_mat_clear(r);
   d_mat_clear(appB);
   d_mat_clear(appSP);
   free(s);
   free(appSPtmp);
   return newd;
}

int LLL_wrapper_zero_vec_with_removal(F_mpz_mat_t B, F_mpz_t gs_B){

   int res;

   res = LLL_d_zero_vec_heuristic_with_removal(B, gs_B);

   if (res == -1)
   { //Now try the mpfr version
      //printf("trying mpfr version... bad\n");
      abort();
      res = LLL_mpfr_with_removal(B, gs_B);
   }

   if (res >= 0) //finally worked
      return res;
   else //we've got big problems if this is the exit...
      return -1;
}

/**

   Stripped down LLL_d to just calculate G-S lengths.

**/

//### This is different -------
void gs_Babai(int kappa, F_mpz_mat_t B, double **mu, double **r, double *s, 
       double **appB, int *expo, double **appSP, 
       int a, int zeros, int kappamax, int n)
//-----------------------------
{
   int i, j, k, test, aa, exponent;
   signed long xx;
   double tmp, rtmp;
   
   aa = (a > zeros) ? a : zeros + 1;
  
      for (j = aa; j < kappa; j++)
	   {	  
	      if (appSP[kappa][j] != appSP[kappa][j]) // if appSP[kappa][j] == NAN
	      {
//### This is different -----
            appSP[kappa][j] = heuristic_scalar_product(appB[kappa], appB[j], n, B, kappa, j, expo[kappa]+expo[j]);
//---------------------------
         }
	  	  
         if (j > zeros + 2)
	      {
	         tmp = mu[j][zeros+1] * r[kappa][zeros+1];
	         rtmp = appSP[kappa][j] - tmp;
	         for (k = zeros + 2; k < j - 1; k++)
		      {
		         tmp = mu[j][k] * r[kappa][k];
		         rtmp = rtmp - tmp;
		      }
	         tmp = mu[j][j-1] * r[kappa][j-1];
	         r[kappa][j] = rtmp - tmp;
         } else if (j == zeros+2)
	      {
	         tmp = mu[j][zeros+1] * r[kappa][zeros+1];
	         r[kappa][j] = appSP[kappa][j] - tmp;
	      } else r[kappa][j] = appSP[kappa][j];

	      mu[kappa][j] = r[kappa][j] / r[j][j];
      }

      for (j = kappa - 1; j > zeros; j--)
	   {
	      /* test of the relaxed size-reduction condition */
	      tmp = fabs(mu[kappa][j]);
	      tmp = ldexp(tmp, expo[kappa] - expo[j]);

      }
      
   if (appSP[kappa][kappa] != appSP[kappa][kappa]) 
   {
//### This is different -------
      appSP[kappa][kappa] = _d_vec_norm(appB[kappa], n);
//-----------------------------
   }
   s[zeros + 1] = appSP[kappa][kappa];
  
   for (k = zeros + 1; k < kappa - 1; k++)
   {
      tmp = mu[kappa][k] * r[kappa][k];
      s[k+1] = s[k] - tmp;
   }
}

ulong F_mpz_mat_gs_d( F_mpz_mat_t B, F_mpz_t gs_B)
{
   int kappa, kappa2, d, n, i, j, zeros, kappamax;
   double ** mu, ** r, ** appB, ** appSP;
   double * s, * mutmp, * appBtmp, * appSPtmp;
   double tmp = 0.0;
   int * expo, * alpha;
   mp_limb_t * Btmp;
   
   n = B->c;
   d = B->r;
	
   alpha = (int *) malloc(d * sizeof(int)); 
   expo = (int *) malloc(d * sizeof(int)); 

   mu = d_mat_init(d, d);
   r = d_mat_init(d, d);
   appB = d_mat_init(d, n);
   appSP = d_mat_init(d, d);

   s = (double *) malloc (d * sizeof(double));
   appSPtmp = (double *) malloc (d * sizeof(double));

   for (i = 0; i < d; i++)
      for (j = 0; j < d; j++)
         appSP[i][j] = NAN;//0.0/0.0;
  
   /* ************************** */
   /* Step1: Initialization Step */
   /* ************************** */     
    
   for (i = 0; i < d; i++)
      expo[i] = _F_mpz_vec_to_d_vec_2exp(appB[i], B->rows[i], n);  
  
   /* ********************************* */
   /* Step2: Initializing the main loop */
   /* ********************************* */   
  

   i = 0; 
  
   do
      appSP[i][i] = _d_vec_norm(appB[i], n); 
   while ((appSP[i][i] <= 0.0) && (++i < d)); // Fixme : should this be EPS not 0.0

   zeros = i - 1; /* all vectors B[i] with i <= zeros are zero vectors */
   kappa = i + 1;
   kappamax = kappa;
  
   if (zeros < d - 1) r[i][i] = appSP[i][i];

   for (i = zeros + 1; i < d; i++)
      alpha[i] = 0;   

   while (kappa < d)
   {
      if (kappa > kappamax) kappamax = kappa; // Fixme : should this be kappamax = kappa instead of kappamax++

      gs_Babai(kappa, B, mu, r, s, appB, expo, appSP, alpha[kappa], zeros, 
			                        kappamax, n); 
	   alpha[kappa] = kappa;
	   tmp = mu[kappa][kappa-1] * r[kappa][kappa-1];
	   r[kappa][kappa] = s[kappa-1] - tmp;
	   kappa++;
   }

   ulong ok, newd, exp;
   double d_gs_B, d_rii; 
   ok = 1;
   newd = d;
   d_gs_B = F_mpz_get_d_2exp(&exp, gs_B);
   d_gs_B = ldexp( d_gs_B, exp);
   for (i = d-1; (i >= 0) && (ok > 0); i--)
   {
//d_rii is the G-S length of ith vector divided by 2 (we shouldn't make a mistake and remove something valuable)
      d_rii = ldexp(r[i][i], 2*expo[i] - 1);
<<<<<<< HEAD
      printf("%5f r[%d] and gs_B = %5f\n", d_rii, i, d_gs_B);
=======
      //printf("%5f r[%d] and gs_B = %5f\n", d_rii, i, d_gs_B);
>>>>>>> aa346e8f
      if (d_rii != NAN){
         if (d_rii > d_gs_B) newd--;
         else (ok = 0);
      }
      else (ok = 0);
   }


   free(alpha);
   free(expo);
   d_mat_clear(mu);
   d_mat_clear(r);
   d_mat_clear(appB);
   d_mat_clear(appSP);
   free(s);
   free(appSPtmp);

   return newd;
}

int U_LLL_with_removal(F_mpz_mat_t FM, long new_size, F_mpz_t gs_B){

   long r, c, bits, i, j;
   int full_prec = 1;
   int done = 0;
   clock_t lll_start, lll_stop, lll_total, sum_start, sum_stop;
   int is_U_I;

   lll_total = 0;
   sum_start = clock();

   r = FM->r;
   c = FM->c;
   bits = FLINT_ABS(F_mpz_mat_max_bits(FM));

   F_mpz_mat_t U;
   //F_mpz_mat_init(U, r, r);

   F_mpz_mat_t I;
   F_mpz_mat_init_identity(I, r);

   F_mpz_mat_t full_U;
   F_mpz_mat_init_identity(full_U, r);

   F_mpz_mat_t big_FM;
   F_mpz_mat_init(big_FM, r, c + r);

   F_mpz_mat_t full_data;
   F_mpz_mat_init(full_data, r, c);

   F_mpz_mat_t trunc_data;
   F_mpz_mat_init(trunc_data, r, c);

   long mbits;

   int k = 1;

   int newd;
   long prev_mbits = bits;

   if (bits > new_size){
      full_prec = 0;
//do some truncating
      for ( i = 0; i < r; i++)
         for ( j = 0; j < c; j++)
            F_mpz_set(full_data->rows[i]+j, FM->rows[i]+j);

      mbits = FLINT_ABS(F_mpz_mat_max_bits(full_data));

      if ((mbits - new_size) > 0){
         F_mpz_mat_resize(trunc_data, full_data->r, full_data->c);
		 F_mpz_mat_div_2exp(trunc_data, full_data, (ulong) (mbits - new_size));
//Make this iterate over i and j, make a LARGE lattice which has identity in one corner and FM in the other
         for ( i = 0; i < r; i++){
            for (j = 0; j < i; j++)
               F_mpz_set_ui(big_FM->rows[i]+j, 0L);
            F_mpz_set_ui(big_FM->rows[i]+i, 1L);
            for (j = i+1; j < r; j++)
               F_mpz_set_ui(big_FM->rows[i]+j, 0L);
            for (j = r; j < r+c; j++)
               F_mpz_set(big_FM->rows[i]+j, trunc_data->rows[i] + j-r);
         }
      }
      else{
         //printf("something odd here\n");
         full_prec = 1;
      }
   }

   while( done == 0){
      k++;
      if (full_prec == 0){
         lll_start = clock();
         knapsack_LLL_wrapper_with_removal(big_FM, gs_B);
         lll_stop = clock();
         //printf("was big_FM\n");
      }
      else{
         lll_start = clock();
         newd = knapsack_LLL_wrapper_with_removal(FM, gs_B);
         lll_stop = clock();
         //printf("was FM\n");
      }

      lll_total = lll_total + lll_stop - lll_start;

      if (full_prec == 1)
         done = 1;
      else {
//add more bits

         F_mpz_mat_window_init(U, big_FM, 0, 0, big_FM->r, r);
<<<<<<< HEAD

         printf("U bits == %ld\n", FLINT_ABS(F_mpz_mat_max_bits(U)));

=======
#if PROFILE
         printf("U bits == %ld\n", FLINT_ABS(F_mpz_mat_max_bits(U)));
#endif
>>>>>>> aa346e8f
         is_U_I = F_mpz_mat_equal(U, I);

//do some truncating
         F_mpz_mat_mul_classical(full_data, U, full_data);

         mbits = FLINT_ABS(F_mpz_mat_max_bits(full_data));
//make this condition better?
         if ( ( (mbits - new_size) > 0) &&  ( mbits <= prev_mbits - (long)(new_size/4) ) && (is_U_I == 0)){
            F_mpz_mat_div_2exp(trunc_data, full_data, (ulong) (mbits - new_size));
          //  F_mpz_mat_mul_2exp(trunc_data, trunc_data, (ulong) (new_size*2));
         }
         else{
     //       printf(" the mbits business == %d\n", ( mbits <= prev_mbits - (long)(new_size/4)));
            full_prec = 1;
         }

         prev_mbits = mbits;

         if (full_prec == 1){
//can switch to FM, no need for a new identity
            for ( i = 0; i < r; i++){
               for (j = 0; j < c; j++)
                  F_mpz_set(FM->rows[i]+j, full_data->rows[i] + j);
            }
         }
         else{
//keep with the big_FM concept
            for ( i = 0; i < r; i++){
               for (j = 0; j < i; j++)
                  F_mpz_set_ui(big_FM->rows[i]+j, 0L);
               F_mpz_set_ui(big_FM->rows[i]+i, 1L);
               for (j = i+1; j < r; j++)
                  F_mpz_set_ui(big_FM->rows[i]+j, 0L);
               for (j = r; j < r+c; j++)
                  F_mpz_set(big_FM->rows[i]+j, trunc_data->rows[i] + j-r);
            }
         }
         F_mpz_mat_window_clear(U);
      }

   }

   sum_stop = clock();

#if PROFILE
   printf(" spent a total of %3f seconds on regular Babai\n", (double) babai_total / 2.4E9);
   printf(" of which %3f cycles spent doing ldexps\n", (double) ldexp_total / 2.4E9);
   printf(" of which %3f cycles spent updating full precision B\n", (double) update_total / 2.4E9);
   printf(" of which %3f cycles spent converting full precision B\n", (double) convert_total / 2.4E9);
   printf(" of which %3f cycles spent computing inner products\n", (double) inner_total /2.4E9);
   printf(" spent a total of %3f seconds on advanced Babai\n", (double) adv_babai_total /2.4E9);

   printf(" spent a total of %3f seconds on h regular Babai\n", (double) hbabai_total / 2.4E9);
   printf(" of which %3f cycles spent doing h ldexps\n", (double) hldexp_total / 2.4E9);
   printf(" of which %3f cycles spent updating h full precision B\n", (double) hupdate_total / 2.4E9);
   printf(" of which %3f cycles spent converting h full precision B\n", (double) hconvert_total / 2.4E9);
   printf(" of which %3f cycles spent computing h inner products\n", (double) hinner_total /2.4E9);
   printf(" spent a total of %3f seconds on h advanced Babai\n", (double) hadv_babai_total /2.4E9);
<<<<<<< HEAD
#endif

   printf(" spent a total of %f seconds on inner LLL\n", (double) lll_total / (double)CLOCKS_PER_SEC);

   printf(" spent a total of %f seconds in ULLL\n", (double) (sum_stop - sum_start) / (double)CLOCKS_PER_SEC);
=======

   printf(" spent a total of %f seconds on inner LLL\n", (double) lll_total / (double)CLOCKS_PER_SEC);

   printf(" spent a total of %f seconds in ULLL\n", (double) (sum_stop - sum_start) / (double) CLOCKS_PER_SEC);
#endif

>>>>>>> aa346e8f

   F_mpz_mat_clear(full_data);
   F_mpz_mat_clear(trunc_data);
   F_mpz_mat_clear(big_FM);
   F_mpz_mat_clear(I);
   F_mpz_mat_clear(full_U);

   return newd;
}
<|MERGE_RESOLUTION|>--- conflicted
+++ resolved
@@ -51,11 +51,7 @@
 
 ****************************************************************************/
 
-<<<<<<< HEAD
-#define PROFILE 1
-=======
 #define PROFILE 0
->>>>>>> aa346e8f
 
 #if PROFILE
 //LLL profiles are on, checking babai total, time spent updating B-- but not including the time in advanced babai which is totaled
@@ -3096,13 +3092,9 @@
       res = LLL_d_heuristic_with_removal(B, gs_B);
 
    if (res == -1){ //Now try the mpfr version
-<<<<<<< HEAD
+#if PROFILE
       printf("called mpfr!!\n");
-=======
-#if PROFILE
-      printf("called mpfr!!\n");
-#endif
->>>>>>> aa346e8f
+#endif
       res = LLL_mpfr_with_removal(B, gs_B);
    }
 
@@ -3211,11 +3203,7 @@
    {
       num_loops++;
       last_vec = 0;
-<<<<<<< HEAD
-      if (kappa == d-1){
-=======
       if (kappa == d - 1){
->>>>>>> aa346e8f
          last_vec = 1;
       }
 
@@ -3375,16 +3363,6 @@
       /* ctt * r.coeff[kappa-1][kappa-1] <= s[kappa-2] ?? */
 
 
-<<<<<<< HEAD
-      if (last_vec == 1){
-	      tmp = mu[kappa][kappa-1] * r[kappa][kappa-1];
-         printf("kappa = d-1 kappa = %ld\n", kappa);
-         d_gs_B = F_mpz_get_d_2exp(&exp, gs_B);
-         d_gs_B = ldexp( d_gs_B, exp);
-         d_rii = ldexp(s[kappa-1] - tmp,        2*expo[kappa] - 1);
-         printf("%5f r[%d] and gs_B = %5f\n", d_rii, d-1, d_gs_B);
-         if (d_rii > d_gs_B){
-=======
       if (last_vec == 12){
 	      tmp = mu[kappa][kappa-1] * r[kappa][kappa-1];
          d_gs_B = F_mpz_get_d_2exp(&exp, gs_B);
@@ -3396,26 +3374,16 @@
 #endif
          if (d_rii > d_gs_B){
 #if PROFILE
->>>>>>> aa346e8f
             r[kappa][kappa] = s[kappa-1] - tmp;
             for (i = d-1; (i >= 0); i--)
             {
 //d_rii is the G-S length of ith vector divided by 2 (we shouldn't make a mistake and remove something valuable)
                d_rii = ldexp(r[i][i],        2*expo[i] - 1);
                printf("%5f r[%d] and gs_B = %5f\n", d_rii, i, d_gs_B);
-<<<<<<< HEAD
-               if (d_rii < 1)
-                  printf("r[i][i] = %5f and expo = %ld\n", r[i][i], 2*expo[i] - 1);
-               if (d_rii > d_gs_B)
-                  printf("big... \n"); 
-            }
-
-=======
                if (d_rii < 1) printf("r[i][i] = %5f and expo = %ld\n", r[i][i], 2*expo[i] - 1);
                if (d_rii > d_gs_B) printf("big... \n"); 
             }
 #endif
->>>>>>> aa346e8f
             break;
          }
       }
@@ -3522,13 +3490,9 @@
 	   }
    } 
 
-<<<<<<< HEAD
-   printf(" num iterations = %ld \n", num_loops);
-=======
 #if PROFILE
    printf(" num loops = %ld \n", num_loops);
 #endif
->>>>>>> aa346e8f
 //Use the newd stuff here...
 //ldexp might not be the right choice as we move on... should make a straight d_2exp comparison
    ok = 1;
@@ -4443,11 +4407,7 @@
    {
 //d_rii is the G-S length of ith vector divided by 2 (we shouldn't make a mistake and remove something valuable)
       d_rii = ldexp(r[i][i], 2*expo[i] - 1);
-<<<<<<< HEAD
-      printf("%5f r[%d] and gs_B = %5f\n", d_rii, i, d_gs_B);
-=======
       //printf("%5f r[%d] and gs_B = %5f\n", d_rii, i, d_gs_B);
->>>>>>> aa346e8f
       if (d_rii != NAN){
          if (d_rii > d_gs_B) newd--;
          else (ok = 0);
@@ -4560,15 +4520,9 @@
 //add more bits
 
          F_mpz_mat_window_init(U, big_FM, 0, 0, big_FM->r, r);
-<<<<<<< HEAD
-
+#if PROFILE
          printf("U bits == %ld\n", FLINT_ABS(F_mpz_mat_max_bits(U)));
-
-=======
-#if PROFILE
-         printf("U bits == %ld\n", FLINT_ABS(F_mpz_mat_max_bits(U)));
-#endif
->>>>>>> aa346e8f
+#endif
          is_U_I = F_mpz_mat_equal(U, I);
 
 //do some truncating
@@ -4627,20 +4581,12 @@
    printf(" of which %3f cycles spent converting h full precision B\n", (double) hconvert_total / 2.4E9);
    printf(" of which %3f cycles spent computing h inner products\n", (double) hinner_total /2.4E9);
    printf(" spent a total of %3f seconds on h advanced Babai\n", (double) hadv_babai_total /2.4E9);
-<<<<<<< HEAD
-#endif
 
    printf(" spent a total of %f seconds on inner LLL\n", (double) lll_total / (double)CLOCKS_PER_SEC);
 
-   printf(" spent a total of %f seconds in ULLL\n", (double) (sum_stop - sum_start) / (double)CLOCKS_PER_SEC);
-=======
-
-   printf(" spent a total of %f seconds on inner LLL\n", (double) lll_total / (double)CLOCKS_PER_SEC);
-
    printf(" spent a total of %f seconds in ULLL\n", (double) (sum_stop - sum_start) / (double) CLOCKS_PER_SEC);
 #endif
 
->>>>>>> aa346e8f
 
    F_mpz_mat_clear(full_data);
    F_mpz_mat_clear(trunc_data);
